--- conflicted
+++ resolved
@@ -1,6 +1,3 @@
 from cupyx.scipy.spatial.distance import distance_matrix   # NOQA
-<<<<<<< HEAD
-from cupyx.scipy.spatial._kdtree import KDTree   # NOQA
-=======
 from cupyx.scipy.spatial._delaunay import Delaunay  # NOQA
->>>>>>> e26bcae5
+from cupyx.scipy.spatial._kdtree import KDTree   # NOQA
import functools
import os
import threading
import unittest

import numpy
import pytest

import cupy
<<<<<<< HEAD
from cupy import _core
=======
>>>>>>> cd2550f1
from cupy import cuda
from cupy.cuda import runtime
from cupy.random import _generator
from cupy import testing
from cupy.testing import _attr
from cupy.testing import _condition
from cupy.testing import _hypothesis


def numpy_cupy_equal_continuous_distribution(significance_level, name='xp'):
    """Decorator that tests the distributions of NumPy samples and CuPy ones.

    Args:
        significance_level (float): The test fails if p-value is lower than
            this argument.
        name(str): Argument name whose value is either
            ``numpy`` or ``cupy`` module.

    Decorated test fixture is required to return samples from the same
    distribution even if ``xp`` is ``numpy`` or ``cupy``.

    """
    def decorator(impl):
        @functools.wraps(impl)
        def test_func(self, *args, **kw):
            kw[name] = cupy
            cupy_result = impl(self, *args, **kw)

            kw[name] = numpy
            numpy_result = impl(self, *args, **kw)

            assert cupy_result is not None
            assert numpy_result is not None
            d_plus, d_minus, p_value = \
                two_sample_Kolmogorov_Smirnov_test(
                    cupy.asnumpy(cupy_result), numpy_result)
            if p_value < significance_level:
                message = '''Rejected null hypothesis:
p: %f
D+ (cupy < numpy): %f
D- (cupy > numpy): %f''' % (p_value, d_plus, d_minus)
                raise AssertionError(message)
        return test_func
    return decorator


def two_sample_Kolmogorov_Smirnov_test(observed1, observed2):
    """Computes the Kolmogorov-Smirnov statistic on 2 samples

    Unlike `scipy.stats.ks_2samp`, the returned p-value is not accurate
    for large p.
    """
    assert observed1.dtype == observed2.dtype
    n1, = observed1.shape
    n2, = observed2.shape
    assert n1 >= 100 and n2 >= 100
    observed = numpy.concatenate([observed1, observed2])
    indices = numpy.argsort(observed)
    observed = observed[indices]  # sort
    ds = numpy.cumsum(numpy.where(indices < n1, -n2, n1).astype(numpy.int64))
    assert ds[-1] == 0
    check = numpy.concatenate([observed[:-1] < observed[1:], [True]])
    ds = ds[check]
    d_plus = float(ds.max()) / (n1 * n2)
    d_minus = -float(ds.min()) / (n1 * n2)
    d = max(d_plus, d_minus)
    # Approximate p = special.kolmogorov(d * numpy.sqrt(n1 * n2 / (n1 + n2)))
    p = min(1.0, 2.0 * numpy.exp(-2.0 * d**2 * n1 * n2 / (n1 + n2)))
    return d_plus, d_minus, p


def _get_size(size):
    # CuPy returns an ndarray of shape () even if size=None.
    # cf. NumPy returns a Python scalar if size=None.
    if size is None:
        return ()
    return cupy.core.get_size(size)


class RandomGeneratorTestCase(unittest.TestCase):

    target_method = None

    def setUp(self):
        self.__seed = testing.generate_seed()
        self.rs = _generator.RandomState(seed=self.__seed)

    def _get_generator_func(self, *args, **kwargs):
        assert isinstance(self.target_method, str), (
            'generate_method must be overridden')
        f = getattr(self.rs, self.target_method)
        return lambda: f(*args, **kwargs)

    def _generate_check_repro(self, func, seed):
        # Sample a random array while checking reproducibility
        self.rs.seed(seed)
        x = func()
        self.rs.seed(seed)
        y = func()
        testing.assert_array_equal(
            x, y,
            'Randomly generated arrays with the same seed did not match')
        return x

    def generate(self, *args, **kwargs):
        # Pick one sample from generator.
        # Reproducibility is checked by repeating seed-and-sample cycle twice.
        func = self._get_generator_func(*args, **kwargs)
        return self._generate_check_repro(func, self.__seed)

    def generate_many(self, *args, **kwargs):
        # Pick many samples from generator.
        # Reproducibility is checked only for the first sample,
        # because it's very slow to set seed every time.
        _count = kwargs.pop('_count', None)
        assert _count is not None, '_count is required'
        func = self._get_generator_func(*args, **kwargs)

        if _count == 0:
            return []

        vals = [self._generate_check_repro(func, self.__seed)]
        for _ in range(1, _count):
            vals.append(func())
        return vals

    def check_ks(self, significance_level, cupy_len=100, numpy_len=1000):
        return functools.partial(
            self._check_ks, significance_level, cupy_len, numpy_len)

    def _check_ks(
            self, significance_level, cupy_len, numpy_len,
            *args, **kwargs):
        assert 'size' in kwargs

        # cupy
        func = self._get_generator_func(*args, **kwargs)
        vals_cupy = func()
        assert vals_cupy.size > 0
        count = 1 + (cupy_len - 1) // vals_cupy.size
        vals_cupy = [vals_cupy]
        for _ in range(1, count):
            vals_cupy.append(func())
        vals_cupy = cupy.stack(vals_cupy).ravel()

        # numpy
        kwargs['size'] = numpy_len
        dtype = kwargs.pop('dtype', None)
        numpy_rs = numpy.random.RandomState(self.__seed)
        vals_numpy = getattr(numpy_rs, self.target_method)(*args, **kwargs)
        if dtype is not None:
            vals_numpy = vals_numpy.astype(dtype, copy=False)

        # test
        d_plus, d_minus, p_value = \
            two_sample_Kolmogorov_Smirnov_test(
                cupy.asnumpy(vals_cupy), vals_numpy)
        if p_value < significance_level:
            message = '''Rejected null hypothesis:
p: %f
D+ (cupy < numpy): %f
D- (cupy > numpy): %f''' % (p_value, d_plus, d_minus)
            raise AssertionError(message)


def _xp_random(xp, method_name):
    method = getattr(xp.random.RandomState(), method_name)
    if xp == cupy:
        return method

    def f(*args, **kwargs):
        dtype = kwargs.pop('dtype', None)
        ret = method(*args, **kwargs)
        if dtype is not None:
            ret = ret.astype(dtype, copy=False)
        return ret

    return f


@testing.fix_random()
@testing.gpu
class TestRandomState(unittest.TestCase):

    def setUp(self):
        self.rs = _generator.RandomState(seed=testing.generate_seed())

    def check_seed(self, seed):
        rs = self.rs

        rs.seed(seed)
        xs1 = [rs.uniform() for _ in range(100)]

        rs.seed(seed)
        xs2 = [rs.uniform() for _ in range(100)]

        rs.seed(seed)
        rs.seed(None)
        xs3 = [rs.uniform() for _ in range(100)]

        # Random state must be reproducible
        assert xs1 == xs2
        # Random state must be initialized randomly with seed=None
        assert xs1 != xs3

    @testing.for_int_dtypes()
    def test_seed_not_none(self, dtype):
        self.check_seed(dtype(0))

    @testing.for_dtypes([numpy.complex_])
    def test_seed_invalid_type_complex(self, dtype):
        with self.assertRaises(TypeError):
            self.rs.seed(dtype(0))

    @testing.for_float_dtypes()
    def test_seed_invalid_type_float(self, dtype):
        with self.assertRaises(TypeError):
            self.rs.seed(dtype(0))

    def test_array_seed(self):
        self.check_seed(numpy.random.randint(0, 2**31, size=40))

    def test_methods(self):
        methods = [
            cuda.curand.CURAND_RNG_PSEUDO_DEFAULT,
            cuda.curand.CURAND_RNG_PSEUDO_MRG32K3A,
            cupy.cuda.curand.CURAND_RNG_PSEUDO_MT19937,
            cupy.cuda.curand.CURAND_RNG_PSEUDO_PHILOX4_32_10,
            cupy.cuda.curand.CURAND_RNG_PSEUDO_MTGP32,
            cupy.cuda.curand.CURAND_RNG_PSEUDO_XORWOW
        ]

        for method in methods:
            if (runtime.is_hip and
                    method == cupy.cuda.curand.CURAND_RNG_PSEUDO_MT19937):
                # hipRAND fails for MT19937 with the status code 1000,
                # HIPRAND_STATUS_NOT_IMPLEMENTED. We use `pytest.raises` here
                # so that we will be able to find it once hipRAND implement
                # MT19937 as the imperative `pytest.xfail` immediately rewinds
                # the control flow and does not run the test.
                with pytest.raises(KeyError) as e:
                    rs = cupy.random.RandomState(method=method)
                assert e.value.args == (1000,)
                continue
            rs = cupy.random.RandomState(method=method)
            rs.normal()


@testing.parameterize(
    {'a': 1.0, 'b': 3.0},
    {'a': 3.0, 'b': 3.0},
    {'a': 3.0, 'b': 1.0},
)
@testing.gpu
@testing.fix_random()
class TestBeta(RandomGeneratorTestCase):

    target_method = 'beta'

    def test_beta(self):
        self.generate(a=self.a, b=self.b, size=(3, 2))

    @testing.for_dtypes('fd')
    @_condition.repeat_with_success_at_least(10, 3)
    def test_beta_ks(self, dtype):
        self.check_ks(0.05)(
            a=self.a, b=self.b, size=2000, dtype=dtype)


@testing.parameterize(
    {'n': 5, 'p': 0.5},
    {'n': 5, 'p': 0.0},
    {'n': 5, 'p': 1.0},
)
@testing.gpu
@testing.fix_random()
class TestBinomial(RandomGeneratorTestCase):
    # TODO(niboshi):
    #   Test soundness of distribution.
    #   Currently only reprocibility is checked.

    target_method = 'binomial'

    def test_binomial(self):
        self.generate(n=self.n, p=self.p, size=(3, 2))


@testing.parameterize(
    {'df': 1.0},
    {'df': 3.0},
    {'df': 10.0},
)
@testing.gpu
@testing.fix_random()
class TestChisquare(RandomGeneratorTestCase):

    target_method = 'chisquare'

    def test_chisquare(self):
        self.generate(df=self.df, size=(3, 2))

    @testing.for_dtypes('fd')
    @_condition.repeat_with_success_at_least(10, 3)
    def test_chisquare_ks(self, dtype):
        self.check_ks(0.05)(
            df=self.df, size=2000, dtype=dtype)


@testing.gpu
@testing.parameterize(
    {'alpha': cupy.array([1.0, 1.0, 1.0])},
    {'alpha': cupy.array([1.0, 3.0, 5.0])},
)
@testing.fix_random()
class TestDirichlet(RandomGeneratorTestCase):

    target_method = 'dirichlet'

    def test_dirichlet(self):
        self.generate(alpha=self.alpha, size=(3, 2, 3))

    def test_dirichlet_int_shape(self):
        self.generate(alpha=self.alpha, size=5)

    # TODO(kataoka): add distribution test


@testing.parameterize(
    {'scale': 1.0},
    {'scale': 3.0},
    {'scale': 10.0},
)
@testing.gpu
@testing.fix_random()
class TestExponential(RandomGeneratorTestCase):

    target_method = 'exponential'

    def test_exponential(self):
        self.generate(scale=self.scale, size=(3, 2))

    @testing.for_dtypes('fd')
    @_condition.repeat_with_success_at_least(10, 3)
    def test_exponential_ks(self, dtype):
        self.check_ks(0.05)(
            self.scale, size=2000, dtype=dtype)


@testing.parameterize(
    {'dfnum': 1.0, 'dfden': 3.0},
    {'dfnum': 3.0, 'dfden': 3.0},
    {'dfnum': 3.0, 'dfden': 1.0},
)
@testing.gpu
@testing.fix_random()
class TestF(RandomGeneratorTestCase):

    target_method = 'f'

    def test_f(self):
        self.generate(dfnum=self.dfnum, dfden=self.dfden, size=(3, 2))

    @testing.for_dtypes('fd')
    @_condition.repeat_with_success_at_least(10, 3)
    def test_f_ks(self, dtype):
        self.check_ks(0.05)(
            self.dfnum, self.dfden, size=2000, dtype=dtype)


@testing.parameterize(
    {'shape': 0.5, 'scale': 0.5},
    {'shape': 1.0, 'scale': 0.5},
    {'shape': 3.0, 'scale': 0.5},
    {'shape': 0.5, 'scale': 1.0},
    {'shape': 1.0, 'scale': 1.0},
    {'shape': 3.0, 'scale': 1.0},
    {'shape': 0.5, 'scale': 3.0},
    {'shape': 1.0, 'scale': 3.0},
    {'shape': 3.0, 'scale': 3.0},
)
@testing.gpu
@testing.fix_random()
class TestGamma(RandomGeneratorTestCase):

    target_method = 'gamma'

    def test_gamma_1(self):
        self.generate(shape=self.shape, scale=self.scale, size=(3, 2))

    def test_gamma_2(self):
        self.generate(shape=self.shape, size=(3, 2))

    @testing.for_dtypes('fd')
    @_condition.repeat_with_success_at_least(10, 3)
    def test_gamma_ks(self, dtype):
        self.check_ks(0.05)(
            self.shape, self.scale, size=2000, dtype=dtype)


@testing.parameterize(
    {'p': 0.5},
    {'p': 0.1},
    {'p': 1.0},
)
@testing.gpu
@testing.fix_random()
class TestGeometric(RandomGeneratorTestCase):

    target_method = 'geometric'

    def test_geometric(self):
        self.generate(p=self.p, size=(3, 2))

    @testing.for_dtypes('fd')
    @_condition.repeat_with_success_at_least(10, 3)
    def test_geometric_ks(self, dtype):
        self.check_ks(0.05)(
            p=self.p, size=2000, dtype=dtype)


@testing.parameterize(
    {'ngood': 1, 'nbad': 1, 'nsample': 1},
    {'ngood': 1, 'nbad': 1, 'nsample': 2},
)
@testing.gpu
@testing.fix_random()
class TestHypergeometric(RandomGeneratorTestCase):

    target_method = 'hypergeometric'

    def test_hypergeometric(self):
        self.generate(ngood=self.ngood, nbad=self.nbad, nsample=self.nsample,
                      size=(3, 2))

    # TODO(kataoka): add distribution test


@testing.gpu
@testing.fix_random()
class TestLaplace(RandomGeneratorTestCase):

    target_method = 'laplace'

    def test_laplace_1(self):
        self.generate()

    def test_laplace_2(self):
        self.generate(0.0, 1.0, size=(3, 2))

    @testing.for_dtypes('fd')
    @_condition.repeat_with_success_at_least(10, 3)
    def test_laplace_ks_1(self, dtype):
        self.check_ks(0.05)(
            size=2000, dtype=dtype)

    @testing.for_dtypes('fd')
    @_condition.repeat_with_success_at_least(10, 3)
    def test_laplace_ks_2(self, dtype):
        self.check_ks(0.05)(
            2.3, 4.5, size=2000, dtype=dtype)


@testing.gpu
@testing.fix_random()
class TestLogistic(RandomGeneratorTestCase):

    target_method = 'logistic'

    def test_logistic_1(self):
        self.generate()

    def test_logistic_2(self):
        self.generate(0.0, 1.0, size=(3, 2))

    @_attr.slow
    @_condition.repeat(10)
    def test_standard_logistic_isfinite(self):
        x = self.generate(size=10**7)
        assert cupy.isfinite(x).all()

    @testing.for_dtypes('fd')
    @_condition.repeat_with_success_at_least(10, 3)
    def test_logistic_ks_1(self, dtype):
        self.check_ks(0.05)(
            size=2000, dtype=dtype)

    @testing.for_dtypes('fd')
    @_condition.repeat_with_success_at_least(10, 3)
    def test_logistic_ks_2(self, dtype):
        self.check_ks(0.05)(
            2.3, 4.5, size=2000, dtype=dtype)


@testing.gpu
@testing.parameterize(*[
    {'args': (0.0, 1.0), 'size': None},
    {'args': (10.0, 20.0), 'size': None},
    {'args': (0.0, 1.0), 'size': 10},
    {'args': (0.0, 1.0), 'size': (1, 2, 3)},
    {'args': (0.0, 1.0), 'size': 3},
    {'args': (0.0, 1.0), 'size': (3, 3)},
    {'args': (0.0, 1.0), 'size': ()},
])
@testing.fix_random()
class TestLogNormal(RandomGeneratorTestCase):

    target_method = 'lognormal'

    def check_lognormal(self, dtype):
        vals = self.generate_many(
            self.args[0], self.args[1], self.size, dtype, _count=10)

<<<<<<< HEAD
        shape = _core.get_size(self.size)
=======
        shape = _get_size(self.size)
>>>>>>> cd2550f1
        for val in vals:
            assert isinstance(val, cupy.ndarray)
            assert val.dtype == dtype
            assert val.shape == shape
            assert (0 <= val).all()

    def test_lognormal_float(self):
        self.check_lognormal(float)

    def test_lognormal_float32(self):
        self.check_lognormal(numpy.float32)

    def test_lognormal_float64(self):
        self.check_lognormal(numpy.float64)

    @testing.for_dtypes('fd')
    @_condition.repeat_with_success_at_least(10, 3)
    def test_lognormal_ks(self, dtype):
        self.check_ks(0.05)(
            *self.args, size=self.size, dtype=dtype)


@testing.parameterize(
    {'p': 0.5},
    {'p': 0.1},
    {'p': 0.9},
)
@testing.gpu
@testing.fix_random()
class TestLogseries(RandomGeneratorTestCase):

    target_method = 'logseries'

    def test_logseries(self):
        self.generate(p=self.p, size=(3, 2))

    # TODO(kataoka): add distribution test


@testing.gpu
@testing.parameterize(*[
    {'args': ([0., 0.], [[1., 0.], [0., 1.]]), 'size': None, 'tol': 1e-6},
    {'args': ([10., 10.], [[20., 10.], [10., 20.]]),
     'size': None, 'tol': 1e-6},
    {'args': ([0., 0.], [[1., 0.], [0., 1.]]), 'size': 10, 'tol': 1e-6},
    {'args': ([0., 0.], [[1., 0.], [0., 1.]]), 'size': (1, 2, 3), 'tol': 1e-6},
    {'args': ([0., 0.], [[1., 0.], [0., 1.]]), 'size': 3, 'tol': 1e-6},
    {'args': ([0., 0.], [[1., 0.], [0., 1.]]), 'size': (3, 3), 'tol': 1e-6},
    {'args': ([0., 0.], [[1., 0.], [0., 1.]]), 'size': (), 'tol': 1e-6},
])
@testing.fix_random()
class TestMultivariateNormal(RandomGeneratorTestCase):

    target_method = 'multivariate_normal'

    def check_multivariate_normal(self, dtype):
        vals = self.generate_many(
            mean=self.args[0], cov=self.args[1], size=self.size, tol=self.tol,
            dtype=dtype, _count=10)

<<<<<<< HEAD
        shape = _core.get_size(self.size)
=======
        shape = _get_size(self.size)
>>>>>>> cd2550f1
        for val in vals:
            assert isinstance(val, cupy.ndarray)
            assert val.dtype == dtype
            assert val.shape == shape + (2,)

    def test_multivariate_normal_float32(self):
        self.check_multivariate_normal(numpy.float32)

    def test_multivariate_normal_float64(self):
        self.check_multivariate_normal(numpy.float64)

    # TODO(kataoka): add distribution test


@testing.parameterize(
    {'n': 5, 'p': 0.5},
)
@testing.gpu
@testing.fix_random()
class TestNegativeBinomial(RandomGeneratorTestCase):
    target_method = 'negative_binomial'

    def test_negative_binomial(self):
        self.generate(n=self.n, p=self.p, size=(3, 2))

    # TODO(kataoka): add distribution test


@testing.parameterize(
    {'df': 1.5, 'nonc': 2.0},
    {'df': 2.0, 'nonc': 0.0},
)
@testing.gpu
@testing.fix_random()
class TestNoncentralChisquare(RandomGeneratorTestCase):

    target_method = 'noncentral_chisquare'

    def test_noncentral_chisquare(self):
        self.generate(df=self.df, nonc=self.nonc, size=(3, 2))

    @testing.for_dtypes('fd')
    @_condition.repeat_with_success_at_least(10, 3)
    def test_noncentral_chisquare_ks(self, dtype):
        self.check_ks(0.05)(
            self.df, self.nonc, size=2000, dtype=dtype)


@testing.parameterize(
    {'dfnum': 2.0, 'dfden': 3.0, 'nonc': 4.0},
    {'dfnum': 2.5, 'dfden': 1.5, 'nonc': 0.0},
)
@testing.gpu
@testing.fix_random()
class TestNoncentralF(RandomGeneratorTestCase):

    target_method = 'noncentral_f'

    def test_noncentral_f(self):
        self.generate(
            dfnum=self.dfnum, dfden=self.dfden, nonc=self.nonc, size=(3, 2))

    @testing.for_dtypes('fd')
    @_condition.repeat_with_success_at_least(10, 3)
    def test_noncentral_f_ks(self, dtype):
        self.check_ks(0.05)(
            self.dfnum, self.dfden, self.nonc, size=2000, dtype=dtype)


@testing.gpu
@testing.parameterize(*[
    {'args': (0.0, 1.0), 'size': None},
    {'args': (10.0, 20.0), 'size': None},
    {'args': (0.0, 1.0), 'size': 10},
    {'args': (0.0, 1.0), 'size': (1, 2, 3)},
    {'args': (0.0, 1.0), 'size': 3},
    {'args': (0.0, 1.0), 'size': (3, 3)},
    {'args': (0.0, 1.0), 'size': ()},
])
@testing.fix_random()
class TestNormal(RandomGeneratorTestCase):

    target_method = 'normal'

    def check_normal(self, dtype):
        vals = self.generate_many(
            self.args[0], self.args[1], self.size, dtype, _count=10)

<<<<<<< HEAD
        shape = _core.get_size(self.size)
=======
        shape = _get_size(self.size)
>>>>>>> cd2550f1
        for val in vals:
            assert isinstance(val, cupy.ndarray)
            assert val.dtype == dtype
            assert val.shape == shape

    def test_normal_float32(self):
        self.check_normal(numpy.float32)

    def test_normal_float64(self):
        self.check_normal(numpy.float64)

    @testing.for_dtypes('fd')
    @_condition.repeat_with_success_at_least(10, 3)
    def test_normal_ks(self, dtype):
        self.check_ks(0.05)(
            *self.args, size=self.size, dtype=dtype)


@testing.parameterize(
    {'a': 1.0},
    {'a': 3.0},
    {'a': 10.0},
)
@testing.gpu
@testing.fix_random()
class TestPareto(RandomGeneratorTestCase):

    target_method = 'pareto'

    def test_pareto(self):
        self.generate(a=self.a, size=(3, 2))

    @testing.for_dtypes('fd')
    @_condition.repeat_with_success_at_least(10, 3)
    def test_pareto_ks(self, dtype):
        self.check_ks(0.05)(
            a=self.a, size=2000, dtype=dtype)


@testing.parameterize(
    {'lam': 1.0},
    {'lam': 3.0},
    {'lam': 10.0},
)
@testing.gpu
@testing.fix_random()
class TestPoisson(RandomGeneratorTestCase):

    target_method = 'poisson'

    def test_poisson(self):
        self.generate(lam=self.lam, size=(3, 2))

    # TODO(kataoka): add distribution test


@testing.parameterize(
    {'df': 1.0},
    {'df': 3.0},
    {'df': 10.0},
)
@testing.gpu
@testing.fix_random()
class TestStandardT(RandomGeneratorTestCase):

    target_method = 'standard_t'

    def test_standard_t(self):
        self.generate(df=self.df, size=(3, 2))

    @testing.for_dtypes('fd')
    @_condition.repeat_with_success_at_least(10, 3)
    def test_standard_t_ks(self, dtype):
        self.check_ks(0.05)(
            df=self.df, size=2000, dtype=dtype)


@testing.gpu
@testing.parameterize(*[
    {'size': None},
    {'size': 10},
    {'size': (1, 2, 3)},
    {'size': 3},
    {'size': ()},
])
@testing.fix_random()
class TestRandomSample(unittest.TestCase):

    def setUp(self):
        self.rs = _generator.RandomState(seed=testing.generate_seed())

    def check_random_sample(self, dtype):
        vals = [self.rs.random_sample(self.size, dtype) for _ in range(10)]

<<<<<<< HEAD
        shape = _core.get_size(self.size)
=======
        shape = _get_size(self.size)
>>>>>>> cd2550f1
        for val in vals:
            assert isinstance(val, cupy.ndarray)
            assert val.dtype == dtype
            assert val.shape == shape
            assert (0 <= val).all()
            assert (val < 1).all()

    def test_random_sample_float32(self):
        self.check_random_sample(numpy.float32)

    def test_random_sample_float64(self):
        self.check_random_sample(numpy.float64)


@testing.fix_random()
class TestRandomSampleDistrib(unittest.TestCase):

    @testing.for_dtypes('fd')
    @_condition.repeat_with_success_at_least(10, 3)
    @numpy_cupy_equal_continuous_distribution(0.05)
    def test_random_sample_ks(self, xp, dtype):
        return _xp_random(xp, 'random_sample')(size=2000, dtype=dtype)


@testing.fix_random()
@testing.gpu
class TestRandAndRandN(unittest.TestCase):

    def setUp(self):
        self.rs = _generator.RandomState(seed=testing.generate_seed())

    def test_rand_invalid_argument(self):
        with self.assertRaises(TypeError):
            self.rs.rand(1, 2, 3, unnecessary='unnecessary_argument')

    def test_randn_invalid_argument(self):
        with self.assertRaises(TypeError):
            self.rs.randn(1, 2, 3, unnecessary='unnecessary_argument')


@testing.parameterize(
    {'a': 0.5},
)
@testing.gpu
@testing.fix_random()
class TestPower(RandomGeneratorTestCase):

    target_method = 'power'

    def test_power(self):
        self.generate(a=self.a, size=(3, 2))

    @testing.for_dtypes('fd')
    @_condition.repeat_with_success_at_least(10, 3)
    def test_power_ks(self, dtype):
        self.check_ks(0.05)(
            a=self.a, size=2000, dtype=dtype)


@testing.parameterize(
    {'scale': 1.0},
    {'scale': 3.0},
)
@testing.gpu
@testing.fix_random()
class TestRayleigh(RandomGeneratorTestCase):

    target_method = 'rayleigh'

    def test_rayleigh(self):
        self.generate(scale=self.scale, size=(3, 2))

    @testing.for_dtypes('fd')
    @_condition.repeat_with_success_at_least(10, 3)
    def test_rayleigh_ks(self, dtype):
        self.check_ks(0.05)(
            scale=self.scale, size=2000, dtype=dtype)


@testing.gpu
@testing.fix_random()
class TestStandardCauchy(RandomGeneratorTestCase):

    target_method = 'standard_cauchy'

    def test_standard_cauchy(self):
        self.generate(size=(3, 2))

    @_attr.slow
    @_condition.repeat(10)
    def test_standard_cauchy_isfinite(self):
        x = self.generate(size=10**7)
        assert cupy.isfinite(x).all()

    @testing.for_dtypes('fd')
    @_condition.repeat_with_success_at_least(10, 3)
    def test_standard_cauchy_ks(self, dtype):
        self.check_ks(0.05)(
            size=2000, dtype=dtype)


@testing.parameterize(
    {'shape': 0.5},
    {'shape': 1.0},
    {'shape': 3.0},
)
@testing.gpu
@testing.fix_random()
class TestStandardGamma(RandomGeneratorTestCase):

    target_method = 'standard_gamma'

    def test_standard_gamma(self):
        self.generate(shape=self.shape, size=(3, 2))

    @testing.for_dtypes('fd')
    @_condition.repeat_with_success_at_least(10, 3)
    def test_standard_gamma_ks(self, dtype):
        self.check_ks(0.05)(
            shape=self.shape, size=2000, dtype=dtype)


@testing.fix_random()
@testing.gpu
class TestInterval(RandomGeneratorTestCase):

    target_method = '_interval'

    def test_zero(self):
        shape = (2, 3)
        vals = self.generate_many(0, shape, _count=10)
        for val in vals:
            assert isinstance(val, cupy.ndarray)
            assert val.dtype.kind in 'iu'
            assert val.shape == shape
            assert (val == 0).all()

    def test_shape_zero(self):
        mx = 10
        vals = self.generate_many(mx, None, _count=10)
        for val in vals:
            assert isinstance(val, cupy.ndarray)
            assert val.dtype.kind in 'iu'
            assert val.shape == ()
            assert (0 <= val).all()
            assert (val <= mx).all()
        # TODO(niboshi): Distribution test

    def test_shape_one_dim(self):
        mx = 10
        size = 20
        vals = self.generate_many(mx, size, _count=10)
        for val in vals:
            assert isinstance(val, cupy.ndarray)
            assert val.dtype.kind in 'iu'
            assert val.shape == (size,)
            assert (0 <= val).all()
            assert (val <= mx).all()
        # TODO(niboshi): Distribution test

    def test_shape_multi_dim(self):
        mx = 10
        shape = (1, 2)
        vals = self.generate_many(mx, shape, _count=10)
        for val in vals:
            assert isinstance(val, cupy.ndarray)
            assert val.dtype.kind in 'iu'
            assert val.shape == shape
            assert (0 <= val).all()
            assert (val <= mx).all()
        # TODO(niboshi): Distribution test

    def test_bound_1(self):
        vals = self.generate_many(10, (2, 3), _count=10)
        for val in vals:
            assert isinstance(val, cupy.ndarray)
            assert val.dtype.kind in 'iu'
            assert val.shape == (2, 3)
            assert (0 <= val).all()
            assert (val <= 10).all()

    def test_bound_2(self):
        vals = self.generate_many(2, None, _count=20)
        for val in vals:
            assert isinstance(val, cupy.ndarray)
            assert val.dtype.kind in 'iu'
            assert val.shape == ()
            assert (0 <= val).all()
            assert (val <= 2).all()

    @_condition.repeat(3, 10)
    def test_goodness_of_fit(self):
        mx = 5
        trial = 300
        vals = self.generate_many(mx, None, _count=trial)
        vals = [val.get() for val in vals]
        counts = numpy.histogram(vals, bins=numpy.arange(mx + 2))[0]
        expected = numpy.array([float(trial) / (mx + 1)] * (mx + 1))
        assert _hypothesis.chi_square_test(counts, expected)

    @_condition.repeat(3)
    def test_goodness_of_fit_2(self):
        mx = 5
        vals = self.generate(mx, (5, 5)).get()
        counts = numpy.histogram(vals, bins=numpy.arange(mx + 2))[0]
        expected = numpy.array([float(vals.size) / (mx + 1)] * (mx + 1))
        assert _hypothesis.chi_square_test(counts, expected)


@testing.fix_random()
@testing.gpu
class TestTomaxint(RandomGeneratorTestCase):

    target_method = 'tomaxint'

    def test_tomaxint_none(self):
        x = self.generate()
        assert x.shape == ()
        assert (0 <= x).all()
        assert (x <= cupy.iinfo(cupy.int_).max).all()

    def test_tomaxint_int(self):
        x = self.generate(3)
        assert x.shape == (3,)
        assert (0 <= x).all()
        assert (x <= cupy.iinfo(cupy.int_).max).all()

    def test_tomaxint_tuple(self):
        x = self.generate((2, 3))
        assert x.shape == (2, 3)
        assert (0 <= x).all()
        assert (x <= cupy.iinfo(cupy.int_).max).all()


@testing.parameterize(
    {'a': 3, 'size': 2, 'p': None},
    {'a': 3, 'size': 2, 'p': [0.3, 0.3, 0.4]},
    {'a': 3, 'size': (5, 5), 'p': [0.3, 0.3, 0.4]},
    {'a': 3, 'size': (5, 5), 'p': numpy.array([0.3, 0.3, 0.4])},
    {'a': 3, 'size': (), 'p': None},
    {'a': numpy.array([0.0, 1.0, 2.0]), 'size': 2, 'p': [0.3, 0.3, 0.4]},
    {'a': 0, 'size': 0, 'p': None},
    {'a': numpy.array([]), 'size': 0, 'p': None},
)
@testing.fix_random()
@testing.gpu
class TestChoice1(RandomGeneratorTestCase):

    target_method = 'choice'

    def test_dtype_shape(self):
        v = self.generate(a=self.a, size=self.size, p=self.p)
        if isinstance(self.size, int):
            expected_shape = (self.size,)
        else:
            expected_shape = self.size
        if isinstance(self.a, numpy.ndarray):
            expected_dtype = 'float'
        else:
            expected_dtype = 'int64'
        assert v.dtype == expected_dtype
        assert v.shape == expected_shape

    @_condition.repeat(3, 10)
    def test_bound(self):
        vals = self.generate_many(
            a=self.a, size=self.size, p=self.p, _count=20)
        vals = [val.get() for val in vals]
        size_ = self.size if isinstance(self.size, tuple) else (self.size,)
        if size_ == (0, ):
            self.skipTest('no bound check for empty `random.choice`')
        for val in vals:
            assert val.shape == size_
        assert min(val.min() for val in vals) == 0
        assert max(val.max() for val in vals) == 2


@testing.parameterize(
    {'a': [0, 1, 2], 'size': 2, 'p': [0.3, 0.3, 0.4]},
)
@testing.fix_random()
@testing.gpu
class TestChoice2(RandomGeneratorTestCase):

    target_method = 'choice'

    def test_dtype_shape(self):
        v = self.generate(a=self.a, size=self.size, p=self.p)
        if isinstance(self.size, int):
            expected_shape = (self.size,)
        else:
            expected_shape = self.size
        if isinstance(self.a, numpy.ndarray):
            expected_dtype = 'float'
        else:
            expected_dtype = 'int'
        assert v.dtype == expected_dtype
        assert v.shape == expected_shape

    @_condition.repeat(3, 10)
    def test_bound(self):
        vals = self.generate_many(
            a=self.a, size=self.size, p=self.p, _count=20)
        vals = [val.get() for val in vals]
        size_ = self.size if isinstance(self.size, tuple) else (self.size,)
        for val in vals:
            assert val.shape == size_
        assert min(val.min() for val in vals) == 0
        assert max(val.max() for val in vals) == 2


@testing.fix_random()
@testing.gpu
class TestChoiceChi(RandomGeneratorTestCase):

    target_method = 'choice'

    @_condition.repeat(3, 10)
    def test_goodness_of_fit(self):
        trial = 100
        vals = self.generate_many(3, 1, True, [0.3, 0.3, 0.4], _count=trial)
        vals = [val.get() for val in vals]
        counts = numpy.histogram(vals, bins=numpy.arange(4))[0]
        expected = numpy.array([30, 30, 40])
        assert _hypothesis.chi_square_test(counts, expected)

    @_condition.repeat(3, 10)
    @pytest.mark.xfail(runtime.is_hip, reason='ROCm/HIP may have a bug')
    def test_goodness_of_fit_2(self):
        vals = self.generate(3, (5, 20), True, [0.3, 0.3, 0.4]).get()
        counts = numpy.histogram(vals, bins=numpy.arange(4))[0]
        expected = numpy.array([30, 30, 40])
        assert _hypothesis.chi_square_test(counts, expected)


@testing.fix_random()
@testing.gpu
class TestChoiceMultinomial(unittest.TestCase):

    @_condition.repeat(3, 10)
    @testing.for_float_dtypes()
    @testing.numpy_cupy_allclose(atol=0.02)
    def test_choice_multinomial(self, xp, dtype):
        p = xp.array([0.5, 0.25, 0.125, 0.125], dtype)
        trial = 10000
        x = xp.random.choice(len(p), trial, p=p)
        y = xp.bincount(x).astype('f') / trial
        return y


@testing.parameterize(
    {'a': 3.1, 'size': 1, 'p': [0.1, 0.1, 0.8]},
    {'a': None, 'size': 1, 'p': [0.1, 0.1, 0.8]},
    {'a': -3, 'size': 1, 'p': [0.1, 0.1, 0.8]},
    {'a': [[0, 1], [2, 3]], 'size': 1, 'p': [[0.1, 0.2], [0.3, 0.4]]},
    {'a': [[0, 1], [2, 3]], 'size': 1, 'p': [0.3, 0.7]},
    {'a': [], 'size': 1, 'p': [0.1, 0.1, 0.8]},
    {'a': 4, 'size': 1, 'p': [[0.1, 0.2], [0.3, 0.4]]},
    {'a': 2, 'size': 1, 'p': [0.1, 0.1, 0.8]},
    {'a': 3, 'size': 1, 'p': [-0.1, 0.3, 0.8]},
    {'a': 3, 'size': 1, 'p': [0.1, 0.1, 0.7]},
)
@testing.fix_random()
@testing.gpu
class TestChoiceFailure(unittest.TestCase):

    def setUp(self):
        self.rs = _generator.RandomState(seed=testing.generate_seed())

    def test_choice_invalid_value(self):
        with self.assertRaises(ValueError):
            self.rs.choice(a=self.a, size=self.size, p=self.p)


@testing.parameterize(
    {'a': 5, 'size': 2},
    {'a': 5, 'size': (2, 2)},
    {'a': 5, 'size': ()},
    {'a': numpy.array([0.0, 2.0, 4.0]), 'size': 2},
)
@testing.fix_random()
@testing.gpu
class TestChoiceReplaceFalse(RandomGeneratorTestCase):

    target_method = 'choice'

    def test_dtype_shape(self):
        v = self.generate(a=self.a, size=self.size, replace=False)
        if isinstance(self.size, int):
            expected_shape = (self.size,)
        else:
            expected_shape = self.size
        if isinstance(self.a, numpy.ndarray):
            expected_dtype = 'float'
        else:
            expected_dtype = 'int'
        assert v.dtype == expected_dtype
        assert v.shape == expected_shape

    @_condition.repeat(3, 10)
    def test_bound(self):
        val = self.generate(a=self.a, size=self.size, replace=False).get()
        size = self.size if isinstance(self.size, tuple) else (self.size,)
        assert val.shape == size
        assert (0 <= val).all()
        assert (val < 5).all()
        val = numpy.asarray(val)
        assert numpy.unique(val).size == val.size


@testing.gpu
@testing.fix_random()
class TestGumbel(RandomGeneratorTestCase):

    target_method = 'gumbel'

    def test_gumbel_1(self):
        self.generate()

    def test_gumbel_2(self):
        self.generate(0.0, 1.0, size=(3, 2))

    @testing.for_dtypes('fd')
    @_condition.repeat_with_success_at_least(10, 3)
    def test_gumbel_ks_1(self, dtype):
        self.check_ks(0.05)(
            size=2000, dtype=dtype)

    @testing.for_dtypes('fd')
    @_condition.repeat_with_success_at_least(10, 3)
    def test_gumbel_ks_2(self, dtype):
        self.check_ks(0.05)(
            2.3, 4.5, size=2000, dtype=dtype)


@testing.gpu
@testing.fix_random()
class TestRandint(RandomGeneratorTestCase):
    # TODO(niboshi):
    #   Test soundness of distribution.
    #   Currently only reprocibility is checked.

    target_method = 'randint'

    def test_randint_1(self):
        self.generate(3)

    def test_randint_2(self):
        self.generate(3, 4, size=(3, 2))

    def test_randint_empty1(self):
        self.generate(3, 10, size=0)

    def test_randint_empty2(self):
        self.generate(3, size=(4, 0, 5))

    def test_randint_overflow(self):
        self.generate(numpy.int8(-100), numpy.int8(100))

    def test_randint_float1(self):
        self.generate(-1.2, 3.4, 5)

    def test_randint_float2(self):
        self.generate(6.7, size=(2, 3))

    def test_randint_int64_1(self):
        self.generate(2**34, 2**40, 3, dtype='q')


@testing.gpu
@testing.fix_random()
class TestUniform(RandomGeneratorTestCase):

    target_method = 'uniform'

    def test_uniform_1(self):
        self.generate()

    def test_uniform_2(self):
        self.generate(-4.2, 2.4, size=(3, 2))

    @testing.for_dtypes('fd')
    @_condition.repeat_with_success_at_least(10, 3)
    def test_uniform_ks_1(self, dtype):
        self.check_ks(0.05)(
            size=2000, dtype=dtype)

    @testing.for_dtypes('fd')
    @_condition.repeat_with_success_at_least(10, 3)
    def test_uniform_ks_2(self, dtype):
        self.check_ks(0.05)(
            -4.2, 2.4, size=2000, dtype=dtype)


@testing.parameterize(
    {'mu': 0.0, 'kappa': 1.0},
    {'mu': 3.0, 'kappa': 3.0},
    {'mu': 3.0, 'kappa': 1.0},
)
@testing.gpu
@testing.fix_random()
class TestVonmises(RandomGeneratorTestCase):

    target_method = 'vonmises'

    def test_vonmises(self):
        self.generate(mu=self.mu, kappa=self.kappa, size=(3, 2))

    @testing.for_dtypes('fd')
    @_condition.repeat_with_success_at_least(10, 3)
    def test_vonmises_ks(self, dtype):
        self.check_ks(0.05)(
            self.mu, self.kappa, size=2000, dtype=dtype)


@testing.parameterize(
    {'mean': 1.0, 'scale': 3.0},
    {'mean': 3.0, 'scale': 3.0},
    {'mean': 3.0, 'scale': 1.0},
)
@testing.gpu
@testing.fix_random()
class TestWald(RandomGeneratorTestCase):

    target_method = 'wald'

    def test_wald(self):
        self.generate(mean=self.mean, scale=self.scale, size=(3, 2))

    @testing.for_dtypes('fd')
    @_condition.repeat_with_success_at_least(10, 3)
    def test_wald_ks(self, dtype):
        self.check_ks(0.05)(
            self.mean, self.scale, size=2000, dtype=dtype)


@testing.parameterize(
    {'a': 0.5},
    {'a': 1.0},
    {'a': 3.0},
    {'a': numpy.inf},
)
@testing.gpu
@testing.fix_random()
class TestWeibull(RandomGeneratorTestCase):

    target_method = 'weibull'

    def test_weibull(self):
        self.generate(a=self.a, size=(3, 2))

    @testing.for_dtypes('fd')
    @_condition.repeat_with_success_at_least(10, 3)
    def test_weibull_ks(self, dtype):
        self.check_ks(0.05)(
            a=self.a, size=2000, dtype=dtype)


@testing.parameterize(
    {'a': 2.0},
)
@testing.gpu
@testing.fix_random()
class TestZipf(RandomGeneratorTestCase):

    target_method = 'zipf'

    def test_zipf(self):
        self.generate(a=self.a, size=(3, 2))

    # TODO(kataoka): add distribution test


@testing.parameterize(
    {'a': 3, 'size': 5},
    {'a': [1, 2, 3], 'size': 5},
)
@testing.fix_random()
@testing.gpu
class TestChoiceReplaceFalseFailure(unittest.TestCase):

    def test_choice_invalid_value(self):
        for xp in (numpy, cupy):
            rs = xp.random.RandomState(seed=testing.generate_seed())
            with pytest.raises(ValueError):
                rs.choice(a=self.a, size=self.size, replace=False)


class TestResetStates(unittest.TestCase):

    def test_reset_states(self):
        _generator._random_states = 'dummy'
        _generator.reset_states()
        assert {} == _generator._random_states


@testing.gpu
class TestGetRandomState(unittest.TestCase):

    def setUp(self):
        self.device_id = cuda.Device().id
        self.rs_tmp = _generator._random_states

    def tearDown(self, *args):
        _generator._random_states = self.rs_tmp

    def test_get_random_state_initialize(self):
        _generator._random_states = {}
        rs = _generator.get_random_state()
        assert _generator._random_states[self.device_id] == rs

    def test_get_random_state_memoized(self):
        _generator._random_states = {self.device_id: 'expected',
                                     self.device_id + 1: 'dummy'}
        rs = _generator.get_random_state()
        assert 'expected' == _generator._random_states[self.device_id]
        assert 'dummy' == _generator._random_states[self.device_id + 1]
        assert 'expected' == rs


@testing.gpu
class TestSetRandomState(unittest.TestCase):

    def setUp(self):
        self.rs_tmp = _generator._random_states

    def tearDown(self, *args):
        _generator._random_states = self.rs_tmp

    def test_set_random_state(self):
        rs = _generator.RandomState()
        _generator.set_random_state(rs)
        assert _generator.get_random_state() is rs

    def test_set_random_state_call_multiple_times(self):
        _generator.set_random_state(_generator.RandomState())
        rs = _generator.RandomState()
        _generator.set_random_state(rs)
        assert _generator.get_random_state() is rs


@testing.gpu
@testing.fix_random()
class TestStandardExponential(RandomGeneratorTestCase):

    target_method = 'standard_exponential'

    def test_standard_exponential(self):
        self.generate(size=(3, 2))

    @_attr.slow
    @_condition.repeat(10)
    def test_standard_exponential_isfinite(self):
        x = self.generate(size=10**7)
        assert cupy.isfinite(x).all()

    @testing.for_dtypes('fd')
    @_condition.repeat_with_success_at_least(10, 3)
    def test_standard_exponential_ks(self, dtype):
        self.check_ks(0.05)(
            size=2000, dtype=dtype)


@testing.parameterize(
    {'left': -1.0, 'mode': 0.0, 'right': 2.0},
)
@testing.gpu
@testing.fix_random()
class TestTriangular(RandomGeneratorTestCase):

    target_method = 'triangular'

    def test_triangular(self):
        self.generate(
            left=self.left, mode=self.mode, right=self.right, size=(3, 2))


@testing.gpu
class TestRandomStateThreadSafe(unittest.TestCase):

    def setUp(self):
        cupy.random.reset_states()

    def test_get_random_state_thread_safe(self):
        seed = 10
        threads = [
            threading.Thread(target=lambda: cupy.random.seed(seed)),
            threading.Thread(target=lambda: cupy.random.get_random_state()),
            threading.Thread(target=lambda: cupy.random.get_random_state()),
            threading.Thread(target=lambda: cupy.random.get_random_state()),
            threading.Thread(target=lambda: cupy.random.get_random_state()),
            threading.Thread(target=lambda: cupy.random.get_random_state()),
            threading.Thread(target=lambda: cupy.random.get_random_state()),
        ]

        for t in threads:
            t.start()
        for t in threads:
            t.join()

        actual = cupy.random.uniform()
        cupy.random.seed(seed)
        expected = cupy.random.uniform()
        assert actual == expected

    def test_set_random_state_thread_safe(self):
        rs = cupy.random.RandomState()
        threads = [
            threading.Thread(target=lambda: cupy.random.set_random_state(rs)),
            threading.Thread(target=lambda: cupy.random.set_random_state(rs)),
        ]

        for t in threads:
            t.start()
        for t in threads:
            t.join()

        assert cupy.random.get_random_state() is rs


@testing.gpu
class TestGetRandomState2(unittest.TestCase):

    def setUp(self):
        self.rs_dict = _generator._random_states
        _generator._random_states = {}
        self.cupy_seed = os.getenv('CUPY_SEED')

    def tearDown(self, *args):
        _generator._random_states = self.rs_dict
        if self.cupy_seed is None:
            os.environ.pop('CUPY_SEED', None)
        else:
            os.environ['CUPY_SEED'] = self.cupy_seed

    def test_get_random_state_no_cupy(self):
        os.environ.pop('CUPY_SEED', None)
        rvs0 = self._get_rvs_reset()
        rvs1 = self._get_rvs_reset()

        self._check_different(rvs0, rvs1)

    def test_get_random_state_with_cupy(self):
        rvs0 = self._get_rvs(_generator.RandomState(6))

        os.environ['CUPY_SEED'] = '6'
        rvs1 = self._get_rvs_reset()

        self._check_same(rvs0, rvs1)

    def _get_rvs(self, rs):
        rvu = rs.rand(4)
        rvn = rs.randn(4)
        return rvu, rvn

    def _get_rvs_reset(self):
        _generator.reset_states()
        return self._get_rvs(_generator.get_random_state())

    def _check_same(self, rvs0, rvs1):
        for rv0, rv1 in zip(rvs0, rvs1):
            testing.assert_array_equal(rv0, rv1)

    def _check_different(self, rvs0, rvs1):
        for rv0, rv1 in zip(rvs0, rvs1):
            for r0, r1 in zip(rv0, rv1):
                assert r0 != r1


class TestCheckAndGetDtype(unittest.TestCase):

    @testing.for_float_dtypes(no_float16=True)
    def test_float32_64_type(self, dtype):
        assert _generator._check_and_get_dtype(dtype) == numpy.dtype(dtype)

    def test_float16(self):
        with self.assertRaises(TypeError):
            _generator._check_and_get_dtype(numpy.float16)

    @testing.for_int_dtypes()
    def test_int_type(self, dtype):
        with self.assertRaises(TypeError):
            _generator._check_and_get_dtype(dtype)<|MERGE_RESOLUTION|>--- conflicted
+++ resolved
@@ -7,10 +7,6 @@
 import pytest
 
 import cupy
-<<<<<<< HEAD
-from cupy import _core
-=======
->>>>>>> cd2550f1
 from cupy import cuda
 from cupy.cuda import runtime
 from cupy.random import _generator
@@ -87,7 +83,7 @@
     # cf. NumPy returns a Python scalar if size=None.
     if size is None:
         return ()
-    return cupy.core.get_size(size)
+    return cupy._core.get_size(size)
 
 
 class RandomGeneratorTestCase(unittest.TestCase):
@@ -523,11 +519,7 @@
         vals = self.generate_many(
             self.args[0], self.args[1], self.size, dtype, _count=10)
 
-<<<<<<< HEAD
-        shape = _core.get_size(self.size)
-=======
         shape = _get_size(self.size)
->>>>>>> cd2550f1
         for val in vals:
             assert isinstance(val, cupy.ndarray)
             assert val.dtype == dtype
@@ -588,11 +580,7 @@
             mean=self.args[0], cov=self.args[1], size=self.size, tol=self.tol,
             dtype=dtype, _count=10)
 
-<<<<<<< HEAD
-        shape = _core.get_size(self.size)
-=======
         shape = _get_size(self.size)
->>>>>>> cd2550f1
         for val in vals:
             assert isinstance(val, cupy.ndarray)
             assert val.dtype == dtype
@@ -681,11 +669,7 @@
         vals = self.generate_many(
             self.args[0], self.args[1], self.size, dtype, _count=10)
 
-<<<<<<< HEAD
-        shape = _core.get_size(self.size)
-=======
         shape = _get_size(self.size)
->>>>>>> cd2550f1
         for val in vals:
             assert isinstance(val, cupy.ndarray)
             assert val.dtype == dtype
@@ -780,11 +764,7 @@
     def check_random_sample(self, dtype):
         vals = [self.rs.random_sample(self.size, dtype) for _ in range(10)]
 
-<<<<<<< HEAD
-        shape = _core.get_size(self.size)
-=======
         shape = _get_size(self.size)
->>>>>>> cd2550f1
         for val in vals:
             assert isinstance(val, cupy.ndarray)
             assert val.dtype == dtype

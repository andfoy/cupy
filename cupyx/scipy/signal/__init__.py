from cupyx.scipy.signal._signaltools import convolve  # NOQA
from cupyx.scipy.signal._signaltools import correlate  # NOQA
from cupyx.scipy.signal._signaltools import deconvolve  # NOQA
from cupyx.scipy.signal._signaltools import fftconvolve  # NOQA
from cupyx.scipy.signal._signaltools import choose_conv_method  # NOQA
from cupyx.scipy.signal._signaltools import oaconvolve  # NOQA
from cupyx.scipy.signal._signaltools import convolve2d  # NOQA
from cupyx.scipy.signal._signaltools import correlate2d  # NOQA
from cupyx.scipy.signal._signaltools import wiener  # NOQA
from cupyx.scipy.signal._signaltools import order_filter  # NOQA
from cupyx.scipy.signal._signaltools import medfilt  # NOQA
from cupyx.scipy.signal._signaltools import medfilt2d  # NOQA
from cupyx.scipy.signal._signaltools import lfilter  # NOQA
from cupyx.scipy.signal._signaltools import lfiltic  # NOQA
from cupyx.scipy.signal._signaltools import lfilter_zi  # NOQA
<<<<<<< HEAD
from cupyx.scipy.signal._signaltools import detrend  # NOQA
=======
from cupyx.scipy.signal._signaltools import filtfilt  # NOQA
>>>>>>> c5a81b9a

from cupyx.scipy.signal._bsplines import sepfir2d  # NOQA

from cupyx.scipy.signal._splines import symiirorder1  # NOQA
from cupyx.scipy.signal._splines import symiirorder2  # NOQA

from cupyx.scipy.signal._savitzky_golay import savgol_coeffs, savgol_filter   # NOQA<|MERGE_RESOLUTION|>--- conflicted
+++ resolved
@@ -13,11 +13,8 @@
 from cupyx.scipy.signal._signaltools import lfilter  # NOQA
 from cupyx.scipy.signal._signaltools import lfiltic  # NOQA
 from cupyx.scipy.signal._signaltools import lfilter_zi  # NOQA
-<<<<<<< HEAD
 from cupyx.scipy.signal._signaltools import detrend  # NOQA
-=======
 from cupyx.scipy.signal._signaltools import filtfilt  # NOQA
->>>>>>> c5a81b9a
 
 from cupyx.scipy.signal._bsplines import sepfir2d  # NOQA
 

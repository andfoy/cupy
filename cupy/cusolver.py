import numpy

import cupy
from cupy_backends.cuda.api import runtime
from cupy_backends.cuda.libs import cublas
from cupy_backends.cuda.libs import cusolver
from cupy.cuda import device
<<<<<<< HEAD
from cupy.core import core
from cupy import util
=======
from cupy import _util
>>>>>>> a118905a

_available_cuda_version = {
    'gesvdj': (9000, None),
    'gesvda': (10010, None),
    'potrfBatched': (9010, None),
    'potrsBatched': (9010, None),
    'syevj': (9000, None),
    'gesv': (10020, None),
}

_available_compute_capability = {
    'gesv': 70,
}


@_util.memoize()
def check_availability(name):
    if name not in _available_cuda_version:
        msg = 'No available version information specified for {}'.format(name)
        raise ValueError(msg)
    version_added, version_removed = _available_cuda_version[name]
    cuda_version = runtime.runtimeGetVersion()
    if version_added is not None and cuda_version < version_added:
        return False
    if version_removed is not None and cuda_version >= version_removed:
        return False
    if name in _available_compute_capability:
        compute_capability = int(device.get_compute_capability())
        if compute_capability < _available_compute_capability[name]:
            return False
    return True


def gesvdj(a, full_matrices=True, compute_uv=True, overwrite_a=False):
    """Singular value decomposition using cusolverDn<t>gesvdj().

    Factorizes the matrix ``a`` into two unitary matrices ``u`` and ``v`` and
    a singular values vector ``s`` such that ``a == u @ diag(s) @ v*``.

    Args:
        a (cupy.ndarray): The input matrix with dimension ``(M, N)``.
        full_matrices (bool): If True, it returns u and v with dimensions
            ``(M, M)`` and ``(N, N)``. Otherwise, the dimensions of u and v
            are respectively ``(M, K)`` and ``(K, N)``, where
            ``K = min(M, N)``.
        compute_uv (bool): If ``False``, it only returns singular values.
        overwrite_a (bool): If ``True``, matrix ``a`` might be overwritten.

    Returns:
        tuple of :class:`cupy.ndarray`:
            A tuple of ``(u, s, v)``.
    """
    if not check_availability('gesvdj'):
        raise RuntimeError('gesvdj is not available.')

    if a.ndim == 3:
        return _gesvdj_batched(a, full_matrices, compute_uv, overwrite_a)

    assert a.ndim == 2

    if a.dtype == 'f':
        helper = cusolver.sgesvdj_bufferSize
        solver = cusolver.sgesvdj
        s_dtype = 'f'
    elif a.dtype == 'd':
        helper = cusolver.dgesvdj_bufferSize
        solver = cusolver.dgesvdj
        s_dtype = 'd'
    elif a.dtype == 'F':
        helper = cusolver.cgesvdj_bufferSize
        solver = cusolver.cgesvdj
        s_dtype = 'f'
    elif a.dtype == 'D':
        helper = cusolver.zgesvdj_bufferSize
        solver = cusolver.zgesvdj
        s_dtype = 'd'
    else:
        raise TypeError

    handle = device.get_cusolver_handle()
    m, n = a.shape
    a = cupy.array(a, order='F', copy=not overwrite_a)
    lda = m
    mn = min(m, n)
    s = cupy.empty(mn, dtype=s_dtype)
    ldu = m
    ldv = n
    if compute_uv:
        jobz = cusolver.CUSOLVER_EIG_MODE_VECTOR
    else:
        jobz = cusolver.CUSOLVER_EIG_MODE_NOVECTOR
        full_matrices = False
    if full_matrices:
        econ = 0
        u = cupy.empty((ldu, m), dtype=a.dtype, order='F')
        v = cupy.empty((ldv, n), dtype=a.dtype, order='F')
    else:
        econ = 1
        u = cupy.empty((ldu, mn), dtype=a.dtype, order='F')
        v = cupy.empty((ldv, mn), dtype=a.dtype, order='F')
    params = cusolver.createGesvdjInfo()
    lwork = helper(handle, jobz, econ, m, n, a.data.ptr, lda, s.data.ptr,
                   u.data.ptr, ldu, v.data.ptr, ldv, params)
    work = cupy.empty(lwork, dtype=a.dtype)
    info = cupy.empty(1, dtype=numpy.int32)
    solver(handle, jobz, econ, m, n, a.data.ptr, lda, s.data.ptr,
           u.data.ptr, ldu, v.data.ptr, ldv, work.data.ptr, lwork,
           info.data.ptr, params)
    cupy.linalg.util._check_cusolver_dev_info_if_synchronization_allowed(
        gesvdj, info)

    cusolver.destroyGesvdjInfo(params)
    if compute_uv:
        return u, s, v
    else:
        return s


def _gesvdj_batched(a, full_matrices, compute_uv, overwrite_a):
    if a.dtype == 'f':
        helper = cusolver.sgesvdjBatched_bufferSize
        solver = cusolver.sgesvdjBatched
        s_dtype = 'f'
    elif a.dtype == 'd':
        helper = cusolver.dgesvdjBatched_bufferSize
        solver = cusolver.dgesvdjBatched
        s_dtype = 'd'
    elif a.dtype == 'F':
        helper = cusolver.cgesvdjBatched_bufferSize
        solver = cusolver.cgesvdjBatched
        s_dtype = 'f'
    elif a.dtype == 'D':
        helper = cusolver.zgesvdjBatched_bufferSize
        solver = cusolver.zgesvdjBatched
        s_dtype = 'd'
    else:
        raise TypeError

    handle = device.get_cusolver_handle()
    batch_size, m, n = a.shape
    a = cupy.array(a.swapaxes(-2, -1), order='C', copy=not overwrite_a)
    lda = m
    mn = min(m, n)
    s = cupy.empty((batch_size, mn), dtype=s_dtype)
    ldu = m
    ldv = n
    if compute_uv:
        jobz = cusolver.CUSOLVER_EIG_MODE_VECTOR
    else:
        jobz = cusolver.CUSOLVER_EIG_MODE_NOVECTOR
        # if not batched, `full_matrices = False` could speedup.

    u = cupy.empty((batch_size, m, ldu), dtype=a.dtype).swapaxes(-2, -1)
    v = cupy.empty((batch_size, n, ldv), dtype=a.dtype).swapaxes(-2, -1)
    params = cusolver.createGesvdjInfo()
    lwork = helper(handle, jobz, m, n, a.data.ptr, lda, s.data.ptr,
                   u.data.ptr, ldu, v.data.ptr, ldv, params, batch_size)
    work = cupy.empty(lwork, dtype=a.dtype)
    info = cupy.empty(1, dtype=numpy.int32)
    solver(handle, jobz, m, n, a.data.ptr, lda, s.data.ptr,
           u.data.ptr, ldu, v.data.ptr, ldv, work.data.ptr, lwork,
           info.data.ptr, params, batch_size)
    cupy.linalg.util._check_cusolver_dev_info_if_synchronization_allowed(
        gesvdj, info)

    cusolver.destroyGesvdjInfo(params)
    if not full_matrices:
        u = u[..., :mn]
        v = v[..., :mn]
    if compute_uv:
        return u, s, v
    else:
        return s


def gesvda(a, compute_uv=True):
    """Singular value decomposition using cusolverDn<t>gesvdaStridedBatched().

    Factorizes the matrix ``a`` into two unitary matrices ``u`` and ``v`` and
    a singular values vector ``s`` such that ``a == u @ diag(s) @ v*``.

    Args:
        a (cupy.ndarray): The input matrix with dimension ``(.., M, N)``.
        compute_uv (bool): If ``False``, it only returns singular values.

    Returns:
        tuple of :class:`cupy.ndarray`:
            A tuple of ``(u, s, v)``.
    """
    if not check_availability('gesvda'):
        raise RuntimeError('gesvda is not available.')

    assert a.ndim >= 2
    a_ndim = a.ndim
    a_shape = a.shape
    m, n = a_shape[-2:]
    assert m >= n

    if a.dtype == 'f':
        helper = cusolver.sgesvdaStridedBatched_bufferSize
        solver = cusolver.sgesvdaStridedBatched
        s_dtype = 'f'
    elif a.dtype == 'd':
        helper = cusolver.dgesvdaStridedBatched_bufferSize
        solver = cusolver.dgesvdaStridedBatched
        s_dtype = 'd'
    elif a.dtype == 'F':
        helper = cusolver.cgesvdaStridedBatched_bufferSize
        solver = cusolver.cgesvdaStridedBatched
        s_dtype = 'f'
    elif a.dtype == 'D':
        helper = cusolver.zgesvdaStridedBatched_bufferSize
        solver = cusolver.zgesvdaStridedBatched
        s_dtype = 'd'
    else:
        raise TypeError

    handle = device.get_cusolver_handle()
    if compute_uv:
        jobz = cusolver.CUSOLVER_EIG_MODE_VECTOR
    else:
        jobz = cusolver.CUSOLVER_EIG_MODE_NOVECTOR
    rank = min(m, n)
    if a_ndim == 2:
        batch_size = 1
    else:
        batch_size = numpy.array(a_shape[:-2]).prod().item()
    a = a.reshape((batch_size, m, n))
    a = cupy.ascontiguousarray(a.transpose(0, 2, 1))
    lda = m
    stride_a = lda * n
    s = cupy.empty((batch_size, rank), dtype=s_dtype)
    stride_s = rank
    ldu = m
    ldv = n
    u = cupy.empty((batch_size, rank, ldu), dtype=a.dtype, order='C')
    v = cupy.empty((batch_size, rank, ldv), dtype=a.dtype, order='C')
    stride_u = rank * ldu
    stride_v = rank * ldv
    lwork = helper(handle, jobz, rank, m, n, a.data.ptr, lda, stride_a,
                   s.data.ptr, stride_s, u.data.ptr, ldu, stride_u,
                   v.data.ptr, ldv, stride_v, batch_size)
    work = cupy.empty((lwork,), dtype=a.dtype)
    info = cupy.empty((batch_size,), dtype=numpy.int32)
    r_norm = numpy.empty((batch_size,), dtype=numpy.float64)
    solver(handle, jobz, rank, m, n, a.data.ptr, lda, stride_a, s.data.ptr,
           stride_s, u.data.ptr, ldu, stride_u, v.data.ptr, ldv, stride_v,
           work.data.ptr, lwork, info.data.ptr, r_norm.ctypes.data, batch_size)

    s = s.reshape(a_shape[:-2] + (s.shape[-1],))
    if not compute_uv:
        return s

    u = u.transpose(0, 2, 1)
    v = v.transpose(0, 2, 1)
    u = u.reshape(a_shape[:-2] + (u.shape[-2:]))
    v = v.reshape(a_shape[:-2] + (v.shape[-2:]))
    return u, s, v


def syevj(a, UPLO='L', with_eigen_vector=True):
    """Eigenvalue decomposition of symmetric matrix using cusolverDn<t>syevj().

    Computes eigenvalues ``w`` and (optionally) eigenvectors ``v`` of a complex
    Hermitian or a real symmetric matrix.

    Args:
        a (cupy.ndarray): A symmetric 2-D square matrix ``(M, M)`` or a batch
            of symmetric 2-D square matrices ``(..., M, M)``.
        UPLO (str): Select from ``'L'`` or ``'U'``. It specifies which
            part of ``a`` is used. ``'L'`` uses the lower triangular part of
            ``a``, and ``'U'`` uses the upper triangular part of ``a``.
        with_eigen_vector (bool): Indicates whether or not eigenvectors
            are computed.

    Returns:
        tuple of :class:`~cupy.ndarray`:
            Returns a tuple ``(w, v)``. ``w`` contains eigenvalues and
            ``v`` contains eigenvectors. ``v[:, i]`` is an eigenvector
            corresponding to an eigenvalue ``w[i]``. For batch input,
            ``v[k, :, i]`` is an eigenvector corresponding to an eigenvalue
            ``w[k, i]`` of ``a[k]``.
    """
    if not check_availability('syevj'):
        raise RuntimeError('syevj is not available.')

    if UPLO not in ('L', 'U'):
        raise ValueError('UPLO argument must be \'L\' or \'U\'')

    if a.ndim > 2:
        return _syevj_batched(a, UPLO, with_eigen_vector)

    assert a.ndim == 2

    if a.dtype == 'f' or a.dtype == 'e':
        dtype = 'f'
        inp_w_dtype = 'f'
        inp_v_dtype = 'f'
        ret_w_dtype = a.dtype
        ret_v_dtype = a.dtype
    elif a.dtype == 'd':
        dtype = 'd'
        inp_w_dtype = 'd'
        inp_v_dtype = 'd'
        ret_w_dtype = 'd'
        ret_v_dtype = 'd'
    elif a.dtype == 'F':
        dtype = 'F'
        inp_w_dtype = 'f'
        inp_v_dtype = 'F'
        ret_w_dtype = 'f'
        ret_v_dtype = 'F'
    elif a.dtype == 'D':
        dtype = 'D'
        inp_w_dtype = 'd'
        inp_v_dtype = 'D'
        ret_w_dtype = 'd'
        ret_v_dtype = 'D'
    else:
        # NumPy uses float64 when an input is not floating point number.
        dtype = 'd'
        inp_w_dtype = 'd'
        inp_v_dtype = 'd'
        ret_w_dtype = 'd'
        ret_v_dtype = 'd'

    # Note that cuSolver assumes fortran array
    v = a.astype(inp_v_dtype, order='F', copy=True)

    m, lda = a.shape
    w = cupy.empty(m, inp_w_dtype)
    dev_info = cupy.empty((), numpy.int32)
    handle = device.Device().cusolver_handle

    if with_eigen_vector:
        jobz = cusolver.CUSOLVER_EIG_MODE_VECTOR
    else:
        jobz = cusolver.CUSOLVER_EIG_MODE_NOVECTOR

    if UPLO == 'L':
        uplo = cublas.CUBLAS_FILL_MODE_LOWER
    else:  # UPLO == 'U'
        uplo = cublas.CUBLAS_FILL_MODE_UPPER

    if dtype == 'f':
        buffer_size = cusolver.ssyevj_bufferSize
        syevj = cusolver.ssyevj
    elif dtype == 'd':
        buffer_size = cusolver.dsyevj_bufferSize
        syevj = cusolver.dsyevj
    elif dtype == 'F':
        buffer_size = cusolver.cheevj_bufferSize
        syevj = cusolver.cheevj
    elif dtype == 'D':
        buffer_size = cusolver.zheevj_bufferSize
        syevj = cusolver.zheevj
    else:
        raise RuntimeError('Only float and double and cuComplex and '
                           + 'cuDoubleComplex are supported')

    params = cusolver.createSyevjInfo()
    work_size = buffer_size(
        handle, jobz, uplo, m, v.data.ptr, lda, w.data.ptr, params)
    work = cupy.empty(work_size, inp_v_dtype)
    syevj(
        handle, jobz, uplo, m, v.data.ptr, lda,
        w.data.ptr, work.data.ptr, work_size, dev_info.data.ptr, params)
    cupy.linalg.util._check_cusolver_dev_info_if_synchronization_allowed(
        syevj, dev_info)

    cusolver.destroySyevjInfo(params)

    w = w.astype(ret_w_dtype, copy=False)
    if not with_eigen_vector:
        return w
    v = v.astype(ret_v_dtype, copy=False)
    return w, v


def _syevj_batched(a, UPLO, with_eigen_vector):
    if a.dtype == 'f' or a.dtype == 'e':
        dtype = 'f'
        inp_w_dtype = 'f'
        inp_v_dtype = 'f'
        ret_w_dtype = a.dtype
        ret_v_dtype = a.dtype
    elif a.dtype == 'd':
        dtype = 'd'
        inp_w_dtype = 'd'
        inp_v_dtype = 'd'
        ret_w_dtype = 'd'
        ret_v_dtype = 'd'
    elif a.dtype == 'F':
        dtype = 'F'
        inp_w_dtype = 'f'
        inp_v_dtype = 'F'
        ret_w_dtype = 'f'
        ret_v_dtype = 'F'
    elif a.dtype == 'D':
        dtype = 'D'
        inp_w_dtype = 'd'
        inp_v_dtype = 'D'
        ret_w_dtype = 'd'
        ret_v_dtype = 'D'
    else:
        # NumPy uses float64 when an input is not floating point number.
        dtype = 'd'
        inp_w_dtype = 'd'
        inp_v_dtype = 'd'
        ret_w_dtype = 'd'
        ret_v_dtype = 'd'

    *batch_shape, m, lda = a.shape
    batch_size = numpy.prod(batch_shape)
    a = a.reshape(batch_size, m, lda)
    v = cupy.array(a.swapaxes(-2, -1), order='C', copy=True, dtype=inp_v_dtype)

    w = cupy.empty((batch_size, m), inp_w_dtype).swapaxes(-2, 1)
    dev_info = cupy.empty((), numpy.int32)
    handle = device.Device().cusolver_handle

    if with_eigen_vector:
        jobz = cusolver.CUSOLVER_EIG_MODE_VECTOR
    else:
        jobz = cusolver.CUSOLVER_EIG_MODE_NOVECTOR

    if UPLO == 'L':
        uplo = cublas.CUBLAS_FILL_MODE_LOWER
    else:  # UPLO == 'U'
        uplo = cublas.CUBLAS_FILL_MODE_UPPER

    if dtype == 'f':
        buffer_size = cusolver.ssyevjBatched_bufferSize
        syevjBatched = cusolver.ssyevjBatched
    elif dtype == 'd':
        buffer_size = cusolver.dsyevjBatched_bufferSize
        syevjBatched = cusolver.dsyevjBatched
    elif dtype == 'F':
        buffer_size = cusolver.cheevjBatched_bufferSize
        syevjBatched = cusolver.cheevjBatched
    elif dtype == 'D':
        buffer_size = cusolver.zheevjBatched_bufferSize
        syevjBatched = cusolver.zheevjBatched
    else:
        raise RuntimeError('Only float and double and cuComplex and '
                           + 'cuDoubleComplex are supported')

    params = cusolver.createSyevjInfo()
    work_size = buffer_size(
        handle, jobz, uplo, m, v.data.ptr, lda, w.data.ptr, params, batch_size)
    work = cupy.empty(work_size, inp_v_dtype)
    syevjBatched(
        handle, jobz, uplo, m, v.data.ptr, lda,
        w.data.ptr, work.data.ptr, work_size, dev_info.data.ptr, params,
        batch_size)
    cupy.linalg.util._check_cusolver_dev_info_if_synchronization_allowed(
        syevjBatched, dev_info)

    cusolver.destroySyevjInfo(params)

    w = w.astype(ret_w_dtype, copy=False)
    w = w.swapaxes(-2, -1).reshape(*batch_shape, m)
    if not with_eigen_vector:
        return w
    v = v.astype(ret_v_dtype, copy=False)
    v = v.swapaxes(-2, -1).reshape(*batch_shape, m, m)
    return w, v


def gesv(a, b):
    """Solve a linear matrix equation using cusolverDn<t1><t2>gesv().

    Computes the solution to a system of linear equation ``ax = b``.

    Args:
        a (cupy.ndarray): The matrix with dimension ``(M, M)``.
        b (cupy.ndarray): The matrix with dimension ``(M)`` or ``(M, K)``.

    Returns:
        cupy.ndarray:
            The matrix with dimension ``(M)`` or ``(M, K)``.

    """
    if not check_availability('gesv'):
        raise RuntimeError('gesv is not available.')

    if a.ndim != 2:
        raise ValueError('a.ndim must be 2 (actual:{})'.format(a.ndim))
    if b.ndim not in (1, 2):
        raise ValueError('b.ndim must be 1 or 2 (actual:{})'.format(b.ndim))
    if a.shape[0] != a.shape[1]:
        raise ValueError('a must be a square matrix.')
    if a.shape[0] != b.shape[0]:
        raise ValueError('shape mismatch (a:{}, b:{}).'.
                         format(a.shape, b.shape))
    if a.dtype != b.dtype:
        raise ValueError('dtype mismatch (a:{}, b:{}).'.
                         format(a.dtype, b.dtype))

    if b.ndim == 2:
        n, nrhs = b.shape
    else:
        n, nrhs = b.shape[0], 1

    compute_type = cupy.core.get_compute_type(a.dtype)
    if a.dtype.char in 'fd':
        if a.dtype.char == 'f':
            t1 = t2 = 's'
        else:
            t1 = t2 = 'd'
        if compute_type == core.COMPUTE_TYPE_FP16:
            t2 = 'h'
        elif compute_type == core.COMPUTE_TYPE_TF32:
            t2 = 'x'
        elif compute_type == core.COMPUTE_TYPE_FP32:
            t2 = 's'
    elif a.dtype.char in 'FD':
        if a.dtype.char == 'F':
            t1 = t2 = 'c'
        else:
            t1 = t2 = 'z'
        if compute_type == core.COMPUTE_TYPE_FP16:
            t2 = 'k'
        elif compute_type == core.COMPUTE_TYPE_TF32:
            t2 = 'y'
        elif compute_type == core.COMPUTE_TYPE_FP32:
            t2 = 'c'
    else:
        raise ValueError('unsupported dtype (actual:{})'.format(a.dtype))
    solver_name = t1 + t2 + 'gesv'
    solver = getattr(cusolver, solver_name)
    helper = getattr(cusolver, solver_name + '_bufferSize')

    a = cupy.asfortranarray(a)
    b = cupy.asfortranarray(b)
    x = cupy.empty_like(b)
    dipiv = cupy.empty(n, dtype=numpy.int32)
    dinfo = cupy.empty(1, dtype=numpy.int32)
    handle = device.get_cusolver_handle()
    lwork = helper(handle, n, nrhs, a.data.ptr, n, dipiv.data.ptr,
                   b.data.ptr, n, x.data.ptr, n, 0)
    dwork = cupy.empty(lwork, dtype=numpy.int8)
    niters = solver(handle, n, nrhs, a.data.ptr, n, dipiv.data.ptr,
                    b.data.ptr, n, x.data.ptr, n, dwork.data.ptr, lwork,
                    dinfo.data.ptr)
    if niters < 0:
        raise RuntimeError('gesv has failed ({}).'.format(niters))
    return x<|MERGE_RESOLUTION|>--- conflicted
+++ resolved
@@ -5,12 +5,8 @@
 from cupy_backends.cuda.libs import cublas
 from cupy_backends.cuda.libs import cusolver
 from cupy.cuda import device
-<<<<<<< HEAD
 from cupy.core import core
-from cupy import util
-=======
 from cupy import _util
->>>>>>> a118905a
 
 _available_cuda_version = {
     'gesvdj': (9000, None),
@@ -18,11 +14,11 @@
     'potrfBatched': (9010, None),
     'potrsBatched': (9010, None),
     'syevj': (9000, None),
-    'gesv': (10020, None),
+    'irs_gesv': (10020, None),
 }
 
 _available_compute_capability = {
-    'gesv': 70,
+    'irs_gesv': 70,
 }
 
 
@@ -480,7 +476,7 @@
     return w, v
 
 
-def gesv(a, b):
+def irs_gesv(a, b):
     """Solve a linear matrix equation using cusolverDn<t1><t2>gesv().
 
     Computes the solution to a system of linear equation ``ax = b``.
@@ -494,8 +490,8 @@
             The matrix with dimension ``(M)`` or ``(M, K)``.
 
     """
-    if not check_availability('gesv'):
-        raise RuntimeError('gesv is not available.')
+    if not check_availability('irs_gesv'):
+        raise RuntimeError('irs_gesv is not available.')
 
     if a.ndim != 2:
         raise ValueError('a.ndim must be 2 (actual:{})'.format(a.ndim))

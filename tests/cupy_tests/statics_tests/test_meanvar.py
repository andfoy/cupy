--- conflicted
+++ resolved
@@ -181,7 +181,99 @@
         return xp.std(a, axis=1, ddof=1)
 
 
-<<<<<<< HEAD
+@testing.parameterize(
+    *testing.product({
+        'shape': [(3, 4), (4, 3, 5)],
+        'axis': [None, 0, 1],
+        'keepdims': [True, False],
+        'ddof': [0, 1]
+    }))
+@testing.gpu
+class TestNanVarStd(unittest.TestCase):
+
+    @testing.for_all_dtypes(no_float16=True, no_complex=True)
+    @testing.numpy_cupy_allclose(rtol=1e-6)
+    def test_nanvar(self, xp, dtype):
+        a = testing.shaped_random(self.shape, xp, dtype=dtype)
+        if a.dtype.kind not in 'biu':
+            a[0, :] = xp.nan
+        return xp.nanvar(
+            a, axis=self.axis, ddof=self.ddof, keepdims=self.keepdims)
+
+    @testing.for_all_dtypes(no_float16=True, no_complex=True)
+    @testing.numpy_cupy_allclose(rtol=1e-6)
+    def test_nanstd(self, xp, dtype):
+        a = testing.shaped_random(self.shape, xp, dtype=dtype)
+        if a.dtype.kind not in 'biu':
+            a[0, :] = xp.nan
+        return xp.nanstd(
+            a, axis=self.axis, ddof=self.ddof, keepdims=self.keepdims)
+
+
+@testing.gpu
+class TestNanVarStdAdditional(unittest.TestCase):
+
+    @testing.for_all_dtypes(no_float16=True, no_complex=True)
+    @testing.numpy_cupy_allclose(rtol=1e-6)
+    def test_nanvar_out(self, xp, dtype):
+        a = testing.shaped_random((10, 20, 30), xp, dtype)
+        z = xp.zeros((20, 30))
+
+        if a.dtype.kind not in 'biu':
+            a[1, :] = xp.nan
+            a[:, 3] = xp.nan
+
+        xp.nanvar(a, axis=0, out=z)
+        return z
+
+    @testing.slow
+    @testing.for_all_dtypes(no_float16=True, no_complex=True)
+    @testing.numpy_cupy_allclose(rtol=1e-6)
+    def test_nanvar_huge(self, xp, dtype):
+        a = testing.shaped_random((1024, 512), xp, dtype)
+
+        if a.dtype.kind not in 'biu':
+            a[:512, :256] = xp.nan
+
+        return xp.nanvar(a, axis=1)
+
+    @testing.numpy_cupy_allclose(rtol=1e-4)
+    def test_nanvar_float16(self, xp):
+        a = testing.shaped_arange((4, 5), xp, numpy.float16)
+        a[0][0] = xp.nan
+        return xp.nanvar(a, axis=0)
+
+    @testing.for_all_dtypes(no_float16=True, no_complex=True)
+    @testing.numpy_cupy_allclose(rtol=1e-6)
+    def test_nanstd_out(self, xp, dtype):
+        a = testing.shaped_random((10, 20, 30), xp, dtype)
+        z = xp.zeros((20, 30))
+
+        if a.dtype.kind not in 'biu':
+            a[1, :] = xp.nan
+            a[:, 3] = xp.nan
+
+        xp.nanstd(a, axis=0, out=z)
+        return z
+
+    @testing.slow
+    @testing.for_all_dtypes(no_float16=True, no_complex=True)
+    @testing.numpy_cupy_allclose(rtol=1e-6)
+    def test_nanstd_huge(self, xp, dtype):
+        a = testing.shaped_random((1024, 512), xp, dtype)
+
+        if a.dtype.kind not in 'biu':
+            a[:512, :256] = xp.nan
+
+        return xp.nanstd(a, axis=1)
+
+    @testing.numpy_cupy_allclose(rtol=1e-4)
+    def test_nanstd_float16(self, xp):
+        a = testing.shaped_arange((4, 5), xp, numpy.float16)
+        a[0][0] = xp.nan
+        return xp.nanstd(a, axis=1)
+
+
 @testing.parameterize(*testing.product({
     'params': [
         ((), None),
@@ -214,97 +306,4 @@
     def test_external_var_zero_len(self, xp, dtype):
         shape, axis = self.params
         a = testing.shaped_arange(shape, xp, dtype)
-        return xp.var(a, axis=axis)
-=======
-@testing.parameterize(
-    *testing.product({
-        'shape': [(3, 4), (4, 3, 5)],
-        'axis': [None, 0, 1],
-        'keepdims': [True, False],
-        'ddof': [0, 1]
-    }))
-@testing.gpu
-class TestNanVarStd(unittest.TestCase):
-
-    @testing.for_all_dtypes(no_float16=True, no_complex=True)
-    @testing.numpy_cupy_allclose(rtol=1e-6)
-    def test_nanvar(self, xp, dtype):
-        a = testing.shaped_random(self.shape, xp, dtype=dtype)
-        if a.dtype.kind not in 'biu':
-            a[0, :] = xp.nan
-        return xp.nanvar(
-            a, axis=self.axis, ddof=self.ddof, keepdims=self.keepdims)
-
-    @testing.for_all_dtypes(no_float16=True, no_complex=True)
-    @testing.numpy_cupy_allclose(rtol=1e-6)
-    def test_nanstd(self, xp, dtype):
-        a = testing.shaped_random(self.shape, xp, dtype=dtype)
-        if a.dtype.kind not in 'biu':
-            a[0, :] = xp.nan
-        return xp.nanstd(
-            a, axis=self.axis, ddof=self.ddof, keepdims=self.keepdims)
-
-
-@testing.gpu
-class TestNanVarStdAdditional(unittest.TestCase):
-
-    @testing.for_all_dtypes(no_float16=True, no_complex=True)
-    @testing.numpy_cupy_allclose(rtol=1e-6)
-    def test_nanvar_out(self, xp, dtype):
-        a = testing.shaped_random((10, 20, 30), xp, dtype)
-        z = xp.zeros((20, 30))
-
-        if a.dtype.kind not in 'biu':
-            a[1, :] = xp.nan
-            a[:, 3] = xp.nan
-
-        xp.nanvar(a, axis=0, out=z)
-        return z
-
-    @testing.slow
-    @testing.for_all_dtypes(no_float16=True, no_complex=True)
-    @testing.numpy_cupy_allclose(rtol=1e-6)
-    def test_nanvar_huge(self, xp, dtype):
-        a = testing.shaped_random((1024, 512), xp, dtype)
-
-        if a.dtype.kind not in 'biu':
-            a[:512, :256] = xp.nan
-
-        return xp.nanvar(a, axis=1)
-
-    @testing.numpy_cupy_allclose(rtol=1e-4)
-    def test_nanvar_float16(self, xp):
-        a = testing.shaped_arange((4, 5), xp, numpy.float16)
-        a[0][0] = xp.nan
-        return xp.nanvar(a, axis=0)
-
-    @testing.for_all_dtypes(no_float16=True, no_complex=True)
-    @testing.numpy_cupy_allclose(rtol=1e-6)
-    def test_nanstd_out(self, xp, dtype):
-        a = testing.shaped_random((10, 20, 30), xp, dtype)
-        z = xp.zeros((20, 30))
-
-        if a.dtype.kind not in 'biu':
-            a[1, :] = xp.nan
-            a[:, 3] = xp.nan
-
-        xp.nanstd(a, axis=0, out=z)
-        return z
-
-    @testing.slow
-    @testing.for_all_dtypes(no_float16=True, no_complex=True)
-    @testing.numpy_cupy_allclose(rtol=1e-6)
-    def test_nanstd_huge(self, xp, dtype):
-        a = testing.shaped_random((1024, 512), xp, dtype)
-
-        if a.dtype.kind not in 'biu':
-            a[:512, :256] = xp.nan
-
-        return xp.nanstd(a, axis=1)
-
-    @testing.numpy_cupy_allclose(rtol=1e-4)
-    def test_nanstd_float16(self, xp):
-        a = testing.shaped_arange((4, 5), xp, numpy.float16)
-        a[0][0] = xp.nan
-        return xp.nanstd(a, axis=1)
->>>>>>> 7d18da19
+        return xp.var(a, axis=axis)
--- conflicted
+++ resolved
@@ -9,11 +9,14 @@
 from cupy.cuda import runtime
 from cupy import random
 from cupy import testing
+from cupy.testing import _attr
 from cupy.testing import _condition
 from cupy.testing import _hypothesis
-
-
-@testing.gpu
+from cupy.testing import _parameterize
+from cupy.testing import _random
+
+
+@_attr.gpu
 class TestRandint(unittest.TestCase):
 
     def test_lo_hi_reversed(self):
@@ -43,8 +46,8 @@
         testing.assert_array_equal(a, cupy.array(()))
 
 
-@testing.fix_random()
-@testing.gpu
+@_random.fix_random()
+@_attr.gpu
 class TestRandint2(unittest.TestCase):
 
     @_condition.repeat(3, 10)
@@ -99,12 +102,8 @@
         expected = numpy.array([float(trial) / mx] * mx)
         assert _hypothesis.chi_square_test(counts, expected)
 
-<<<<<<< HEAD
-    @_condition.repeat(3, 10)
-=======
-    @condition.repeat(3, 10)
+    @_condition.repeat(3, 10)
     @pytest.mark.xfail(runtime.is_hip, reason='ROCm/HIP may have a bug')
->>>>>>> bc0ebef2
     def test_goodness_of_fit_2(self):
         mx = 5
         vals = random.randint(mx, size=(5, 20)).get()
@@ -113,7 +112,7 @@
         assert _hypothesis.chi_square_test(counts, expected)
 
 
-@testing.gpu
+@_attr.gpu
 class TestRandintDtype(unittest.TestCase):
 
     @testing.for_dtypes([
@@ -151,7 +150,7 @@
             random.randint(iinfo.max - 10, iinfo.max + 2, size, dtype)
 
 
-@testing.gpu
+@_attr.gpu
 class TestRandomIntegers(unittest.TestCase):
 
     def test_normal(self):
@@ -170,8 +169,8 @@
         m.assert_called_with(3, 6, (1, 2, 3))
 
 
-@testing.fix_random()
-@testing.gpu
+@_random.fix_random()
+@_attr.gpu
 class TestRandomIntegers2(unittest.TestCase):
 
     @_condition.repeat(3, 10)
@@ -199,12 +198,8 @@
         expected = numpy.array([float(trial) / mx] * mx)
         assert _hypothesis.chi_square_test(counts, expected)
 
-<<<<<<< HEAD
-    @_condition.repeat(3, 10)
-=======
-    @condition.repeat(3, 10)
+    @_condition.repeat(3, 10)
     @pytest.mark.xfail(runtime.is_hip, reason='ROCm/HIP may have a bug')
->>>>>>> bc0ebef2
     def test_goodness_of_fit_2(self):
         mx = 5
         vals = random.randint(0, mx, (5, 20)).get()
@@ -213,7 +208,7 @@
         assert _hypothesis.chi_square_test(counts, expected)
 
 
-@testing.gpu
+@_attr.gpu
 class TestChoice(unittest.TestCase):
 
     def setUp(self):
@@ -259,7 +254,7 @@
         self.m.choice.assert_called_with(3, 1, True, [0.1, 0.1, 0.8])
 
 
-@testing.gpu
+@_attr.gpu
 class TestRandomSample(unittest.TestCase):
 
     def test_rand(self):
@@ -295,15 +290,15 @@
             random.randn(1, 2, 3, unnecessary='unnecessary_argument')
 
 
-@testing.parameterize(
+@_parameterize.parameterize(
     {'size': None},
     {'size': ()},
     {'size': 4},
     {'size': (0,)},
     {'size': (1, 0)},
 )
-@testing.fix_random()
-@testing.gpu
+@_random.fix_random()
+@_attr.gpu
 class TestMultinomial(unittest.TestCase):
 
     @_condition.repeat(3, 10)

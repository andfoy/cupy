--- conflicted
+++ resolved
@@ -336,7 +336,6 @@
 _test_cache_dir = None
 
 _in_memory_cache = os.environ.get('CUPY_CACHE_IN_MEMORY')
-compiler._in_memory_cubin_cache = {}  # reset for later monitoring
 
 
 @testing.parameterize(*testing.product({
@@ -346,15 +345,12 @@
 class TestRaw(unittest.TestCase):
 
     def setUp(self):
-<<<<<<< HEAD
         if self.backend == 'nvcc' and self.in_memory == '1':
             self.skipTest('NVCC does not support in-memory cache')
         os.environ['CUPY_CACHE_IN_MEMORY'] = self.in_memory
-        cupy.util.clear_memo()  # because CUPY_CACHE_IN_MEMORY is memoized
-=======
+
         self.dev = cupy.cuda.runtime.getDevice()
         assert self.dev != 1
->>>>>>> dce046a8
 
         global _test_cache_dir
         _test_cache_dir = tempfile.mkdtemp()
@@ -385,12 +381,6 @@
         else:
             os.environ.pop('CUPY_CACHE_IN_MEMORY')
         compiler._empty_file_preprocess_cache = {}
-
-        if self.in_memory == '0':
-            assert len(compiler._in_memory_cubin_cache) == 0
-        else:
-            assert len(compiler._in_memory_cubin_cache) > 0
-        compiler._in_memory_cubin_cache = {}
 
     def _helper(self, kernel, dtype):
         N = 10

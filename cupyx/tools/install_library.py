#!/usr/bin/env python

"""
CUDA Library Installer

Installs the latest CUDA library supported by CuPy.
"""

# This script will also be used as a standalone script when building wheels.
# Keep the script runnable without CuPy dependency.

import argparse
import json
import os
import platform
import shutil
import subprocess
import sys
import tempfile
import urllib.request


_cudnn_records = []
_cutensor_records = []
_nccl_records = []
library_records = {}


def _make_cudnn_url(public_version, cuda_version, filename):
    # https://developer.download.nvidia.com/compute/redist/cudnn/v8.3.2/local_installers/11.5/cudnn-linux-x86_64-8.3.2.44_cuda11.5-archive.tar.xz
    return (
        'https://developer.download.nvidia.com/compute/redist/cudnn' +
        '/v{}/local_installers/{}/{}'.format(
            public_version, cuda_version, filename))


def __make_cudnn_record(
        cuda_version, public_version, archive_cuda_version, filename_linux,
        filename_windows):
    major_version = public_version.split('.')[0]
    # Dependency order is documented at:
    # https://docs.nvidia.com/deeplearning/cudnn/api/index.html
    suffix_list = ['', '_ops_infer', '_ops_train',
                   '_cnn_infer', '_cnn_train',
                   '_adv_infer', '_adv_train']
    return {
        'cuda': cuda_version,
        'cudnn': public_version,
        'assets': {
            'Linux': {
                'url': _make_cudnn_url(
                    public_version, archive_cuda_version, filename_linux),
                'filenames': [f'libcudnn{suffix}.so.{public_version}'
                              for suffix in suffix_list]
            },
            'Windows': {
                'url': _make_cudnn_url(
                    public_version, archive_cuda_version, filename_windows),
                'filenames': [f'cudnn{suffix}64_{major_version}.dll'
                              for suffix in suffix_list]
            },
        }
    }


def _make_cudnn_record(cuda_version):
    return __make_cudnn_record(
        cuda_version, '8.4.0', '11.6',
        'cudnn-linux-x86_64-8.4.0.27_cuda11.6-archive.tar.xz',
        'cudnn-windows-x86_64-8.4.0.27_cuda11.6-archive.zip')


# Latest cuDNN versions: https://developer.nvidia.com/rdp/cudnn-download
_cudnn_records.append(_make_cudnn_record('11.x'))
_cudnn_records.append(_make_cudnn_record('11.7'))
_cudnn_records.append(_make_cudnn_record('11.6'))
_cudnn_records.append(_make_cudnn_record('11.5'))
_cudnn_records.append(_make_cudnn_record('11.4'))
_cudnn_records.append(_make_cudnn_record('11.3'))
_cudnn_records.append(_make_cudnn_record('11.2'))
_cudnn_records.append(_make_cudnn_record('11.1'))
_cudnn_records.append(_make_cudnn_record('11.0'))
_cudnn_records.append(__make_cudnn_record(
    '10.2', '8.4.0', '10.2',
    'cudnn-linux-x86_64-8.4.0.27_cuda10.2-archive.tar.xz',
    'cudnn-windows-x86_64-8.4.0.27_cuda10.2-archive.zip'))
library_records['cudnn'] = _cudnn_records


def _make_cutensor_url(platform, filename):
    # https://developer.download.nvidia.com/compute/cutensor/redist/libcutensor/linux-x86_64/libcutensor-linux-x86_64-1.5.0.3-archive.tar.xz
    return (
        'https://developer.download.nvidia.com/compute/cutensor/' +
        f'redist/libcutensor/{platform}-x86_64/{filename}')


def __make_cutensor_record(
        cuda_version, public_version, filename_linux, filename_windows):
    return {
        'cuda': cuda_version,
        'cutensor': public_version,
        'assets': {
            'Linux': {
                'url': _make_cutensor_url('linux', filename_linux),
                'filenames': ['libcutensor.so.{}'.format(public_version)],
            },
            'Windows': {
                'url': _make_cutensor_url('windows', filename_windows),
                'filenames': ['cutensor.dll'],
            },
        }
    }


def _make_cutensor_record(cuda_version):
    return __make_cutensor_record(
        cuda_version, '1.5.0',
        'libcutensor-linux-x86_64-1.5.0.3-archive.tar.xz',
        'libcutensor-windows-x86_64-1.5.0.3-archive.zip')


_cutensor_records.append(_make_cutensor_record('11.x'))
_cutensor_records.append(_make_cutensor_record('11.7'))
_cutensor_records.append(_make_cutensor_record('11.6'))
_cutensor_records.append(_make_cutensor_record('11.5'))
_cutensor_records.append(_make_cutensor_record('11.4'))
_cutensor_records.append(_make_cutensor_record('11.3'))
_cutensor_records.append(_make_cutensor_record('11.2'))
_cutensor_records.append(_make_cutensor_record('11.1'))
_cutensor_records.append(_make_cutensor_record('11.0'))
_cutensor_records.append(_make_cutensor_record('10.2'))
library_records['cutensor'] = _cutensor_records


def _make_nccl_url(public_version, filename):
    # https://developer.download.nvidia.com/compute/redist/nccl/v2.8/nccl_2.8.4-1+cuda11.2_x86_64.txz
    return (
        'https://developer.download.nvidia.com/compute/redist/nccl/' +
        'v{}/{}'.format(public_version, filename))


def _make_nccl_record(
        cuda_version, full_version, public_version, filename_linux):
    return {
        'cuda': cuda_version,
        'nccl': full_version,
        'assets': {
            'Linux': {
                'url': _make_nccl_url(public_version, filename_linux),
                'filenames': ['libnccl.so.{}'.format(full_version)],
            },
        },
    }


_nccl_records.append(_make_nccl_record(
<<<<<<< HEAD
    '11.6', '2.12.7', '2.12',
    'nccl_2.12.7-1+cuda11.6_x86_64.txz'))
=======
    '11.x', '2.11.4', '2.11',
    'nccl_2.11.4-1+cuda11.4_x86_64.txz'))
_nccl_records.append(_make_nccl_record(
    '11.7', '2.11.4', '2.11',
    'nccl_2.11.4-1+cuda11.4_x86_64.txz'))
_nccl_records.append(_make_nccl_record(
    '11.6', '2.11.4', '2.11',
    'nccl_2.11.4-1+cuda11.4_x86_64.txz'))
>>>>>>> f1642640
_nccl_records.append(_make_nccl_record(
    '11.5', '2.11.4', '2.11',
    'nccl_2.11.4-1+cuda11.4_x86_64.txz'))
_nccl_records.append(_make_nccl_record(
    '11.4', '2.11.4', '2.11',
    'nccl_2.11.4-1+cuda11.4_x86_64.txz'))
_nccl_records.append(_make_nccl_record(
    '11.3', '2.9.9', '2.9',
    'nccl_2.9.9-1+cuda11.3_x86_64.txz'))
_nccl_records.append(_make_nccl_record(
    '11.2', '2.8.4', '2.8',
    'nccl_2.8.4-1+cuda11.2_x86_64.txz'))
_nccl_records.append(_make_nccl_record(
    '11.1', '2.8.4', '2.8',
    'nccl_2.8.4-1+cuda11.1_x86_64.txz'))
_nccl_records.append(_make_nccl_record(
    '11.0', '2.12.7', '2.12',
    'nccl_2.12.7-1+cuda11.0_x86_64.txz'))
_nccl_records.append(_make_nccl_record(
    '10.2', '2.12.7', '2.12',
    'nccl_2.12.7-1+cuda10.2_x86_64.txz'))
library_records['nccl'] = _nccl_records


def _unpack_archive(filename, extract_dir):
    try:
        shutil.unpack_archive(filename, extract_dir)
    except shutil.ReadError:
        print('The archive format is not supported in your Python '
              'environment. Falling back to "tar" command...')
        try:
            os.makedirs(extract_dir, exist_ok=True)
            subprocess.run(
                ['tar', 'xf', filename, '-C', extract_dir], check=True)
        except subprocess.CalledProcessError:
            msg = 'Failed to extract the archive using "tar" command.'
            raise RuntimeError(msg)


def install_lib(cuda, prefix, library):
    if platform.uname().machine.lower() not in ('x86_64', 'amd64'):
        raise RuntimeError('''
Currently this tool only supports x86_64 architecture.''')
    record = None
    lib_records = library_records
    for record in lib_records[library]:
        if record['cuda'] == cuda:
            break
    else:
        raise RuntimeError('''
The CUDA version specified is not supported.
Should be one of {}.'''.format(str([x['cuda'] for x in lib_records[library]])))
    if prefix is None:
        prefix = os.path.expanduser('~/.cupy/cuda_lib')
    destination = calculate_destination(prefix, cuda, library, record[library])

    if os.path.exists(destination):
        raise RuntimeError('''
The destination directory {} already exists.
Remove the directory first if you want to reinstall.'''.format(destination))

    target_platform = platform.system()
    asset = record['assets'].get(target_platform, None)
    if asset is None:
        raise RuntimeError('''
The current platform ({}) is not supported.'''.format(target_platform))

    if library == 'cudnn':
        print('By downloading and using cuDNN, you accept the terms and'
              ' conditions of the NVIDIA cuDNN Software License Agreement:')
        print('  https://docs.nvidia.com/deeplearning/cudnn/sla/index.html')
        print()
    elif library == 'cutensor':
        print('By downloading and using cuTENSOR, you accept the terms and'
              ' conditions of the NVIDIA cuTENSOR Software License Agreement:')
        print('  https://docs.nvidia.com/cuda/cutensor/license.html')
        print()
    elif library == 'nccl':
        pass  # BSD
    else:
        assert False

    print('Installing {} {} for CUDA {} to: {}'.format(
        library, record[library], record['cuda'], destination))

    url = asset['url']
    print('Downloading {}...'.format(url))
    with tempfile.TemporaryDirectory() as tmpdir:
        with open(os.path.join(tmpdir, os.path.basename(url)), 'wb') as f:
            with urllib.request.urlopen(url) as response:
                f.write(response.read())
        print('Extracting...')
        outdir = os.path.join(tmpdir, 'extract')
        _unpack_archive(f.name, outdir)

        subdir = os.listdir(outdir)
        assert len(subdir) == 1
        dir_name = subdir[0]

        print('Installing...')
        if library == 'cudnn':
            libdirs = ['bin', 'lib'] if sys.platform == 'win32' else ['lib']
            for item in libdirs + ['include', 'LICENSE']:
                shutil.move(
                    os.path.join(outdir, dir_name, item),
                    os.path.join(destination, item))
        elif library == 'cutensor':
            if cuda.startswith('11.') and cuda != '11.0':
                cuda = '11'
            license = 'LICENSE'
            shutil.move(
                os.path.join(outdir, dir_name, 'include'),
                os.path.join(destination, 'include'))
            shutil.move(
                os.path.join(outdir, dir_name, 'lib', cuda),
                os.path.join(destination, 'lib'))
            shutil.move(
                os.path.join(outdir, dir_name, license), destination)
        elif library == 'nccl':
            shutil.move(os.path.join(outdir, dir_name), destination)
        else:
            assert False
        print('Cleaning up...')
    print('Done!')


def calculate_destination(prefix, cuda, lib, lib_ver):
    """Calculates the installation directory.

    ~/.cupy/cuda_lib/{cuda_version}/{library_name}/{library_version}
    """
    return os.path.join(prefix, cuda, lib, lib_ver)


def main(args):
    parser = argparse.ArgumentParser()

    parser.add_argument('--library',
                        choices=['cudnn', 'cutensor', 'nccl'],
                        required=True,
                        help='Library to install')
    parser.add_argument('--cuda', type=str, required=True,
                        help='CUDA version')
    parser.add_argument('--prefix', type=str, default=None,
                        help='Install destination')
    parser.add_argument('--action', choices=['install', 'dump'],
                        default='install',
                        help='Action to perform')
    params = parser.parse_args(args)

    if params.prefix is not None:
        params.prefix = os.path.abspath(params.prefix)

    if params.action == 'install':
        install_lib(params.cuda, params.prefix, params.library)
    elif params.action == 'dump':
        print(json.dumps(library_records[params.library], indent=4))
    else:
        assert False


if __name__ == '__main__':
    main(sys.argv[1:])<|MERGE_RESOLUTION|>--- conflicted
+++ resolved
@@ -154,10 +154,6 @@
 
 
 _nccl_records.append(_make_nccl_record(
-<<<<<<< HEAD
-    '11.6', '2.12.7', '2.12',
-    'nccl_2.12.7-1+cuda11.6_x86_64.txz'))
-=======
     '11.x', '2.11.4', '2.11',
     'nccl_2.11.4-1+cuda11.4_x86_64.txz'))
 _nccl_records.append(_make_nccl_record(
@@ -166,7 +162,6 @@
 _nccl_records.append(_make_nccl_record(
     '11.6', '2.11.4', '2.11',
     'nccl_2.11.4-1+cuda11.4_x86_64.txz'))
->>>>>>> f1642640
 _nccl_records.append(_make_nccl_record(
     '11.5', '2.11.4', '2.11',
     'nccl_2.11.4-1+cuda11.4_x86_64.txz'))

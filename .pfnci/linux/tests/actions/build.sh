#!/bin/bash

set -uex

<<<<<<< HEAD
src_dir=.
if ! touch .; then
    src_dir=$(mktemp -d)
    echo "Source directory ($(pwd)) is read-only; copying the source tree to ${src_dir}"
    cp -a . "${src_dir}"
fi

pushd "${src_dir}"
time CUPY_NUM_NVCC_THREADS=8 CUPY_NUM_BUILD_JOBS=8 python3 -m pip install --user -v ".[test]"
popd
=======
time python3 -m pip install --user -v ".[test]"
>>>>>>> 55013320
<|MERGE_RESOLUTION|>--- conflicted
+++ resolved
@@ -2,17 +2,4 @@
 
 set -uex
 
-<<<<<<< HEAD
-src_dir=.
-if ! touch .; then
-    src_dir=$(mktemp -d)
-    echo "Source directory ($(pwd)) is read-only; copying the source tree to ${src_dir}"
-    cp -a . "${src_dir}"
-fi
-
-pushd "${src_dir}"
-time CUPY_NUM_NVCC_THREADS=8 CUPY_NUM_BUILD_JOBS=8 python3 -m pip install --user -v ".[test]"
-popd
-=======
-time python3 -m pip install --user -v ".[test]"
->>>>>>> 55013320
+time CUPY_NUM_NVCC_THREADS=8 CUPY_NUM_BUILD_JOBS=8 python3 -m pip install --user -v ".[test]"
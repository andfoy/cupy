# AUTO GENERATED: DO NOT EDIT!
ARG BASE_IMAGE="nvidia/cuda:11.4.0-devel-ubuntu20.04"
FROM ${BASE_IMAGE}

RUN export DEBIAN_FRONTEND=noninteractive && \
    apt-get -qqy update && \
    apt-get -qqy install \
       make build-essential libssl-dev zlib1g-dev \
       libbz2-dev libreadline-dev libsqlite3-dev wget \
       curl llvm libncursesw5-dev xz-utils tk-dev \
       libxml2-dev libxmlsec1-dev libffi-dev \
       liblzma-dev && \
    apt-get -qqy install ccache git curl && \
    apt-get -qqy --allow-change-held-packages \
<<<<<<< HEAD
            --allow-downgrades install libnccl2=2.11.*+cuda11.4 libnccl-dev=2.11.*+cuda11.4 libcutensor1=1.3.* libcutensor-dev=1.3.* libcusparselt0=0.2.0.* libcusparselt-dev=0.2.0.* libcudnn8=8.3.*+cuda11.5 libcudnn8-dev=8.3.*+cuda11.5
=======
            --allow-downgrades install libnccl2=2.11.*+cuda11.4 libnccl-dev=2.11.*+cuda11.4 libcutensor1=1.3.* libcutensor-dev=1.3.* libcusparselt0=0.1.0.* libcusparselt-dev=0.1.0.* libcudnn8=8.2.*+cuda11.4 libcudnn8-dev=8.2.*+cuda11.4
>>>>>>> 43930f27

ENV PATH "/usr/lib/ccache:${PATH}"

RUN git clone https://github.com/pyenv/pyenv.git /opt/pyenv
ENV PYENV_ROOT "/opt/pyenv"
ENV PATH "${PYENV_ROOT}/shims:${PYENV_ROOT}/bin:${PATH}"
RUN pyenv install 3.10.0 && \
    pyenv global 3.10.0 && \
    pip install -U setuptools pip

RUN pip install -U numpy==1.21.* scipy==1.7.* optuna==2.* cython==0.29.*<|MERGE_RESOLUTION|>--- conflicted
+++ resolved
@@ -12,11 +12,7 @@
        liblzma-dev && \
     apt-get -qqy install ccache git curl && \
     apt-get -qqy --allow-change-held-packages \
-<<<<<<< HEAD
-            --allow-downgrades install libnccl2=2.11.*+cuda11.4 libnccl-dev=2.11.*+cuda11.4 libcutensor1=1.3.* libcutensor-dev=1.3.* libcusparselt0=0.2.0.* libcusparselt-dev=0.2.0.* libcudnn8=8.3.*+cuda11.5 libcudnn8-dev=8.3.*+cuda11.5
-=======
-            --allow-downgrades install libnccl2=2.11.*+cuda11.4 libnccl-dev=2.11.*+cuda11.4 libcutensor1=1.3.* libcutensor-dev=1.3.* libcusparselt0=0.1.0.* libcusparselt-dev=0.1.0.* libcudnn8=8.2.*+cuda11.4 libcudnn8-dev=8.2.*+cuda11.4
->>>>>>> 43930f27
+            --allow-downgrades install libnccl2=2.11.*+cuda11.4 libnccl-dev=2.11.*+cuda11.4 libcutensor1=1.3.* libcutensor-dev=1.3.* libcusparselt0=0.1.0.* libcusparselt-dev=0.1.0.* libcudnn8=8.3.*+cuda11.5 libcudnn8-dev=8.3.*+cuda11.5
 
 ENV PATH "/usr/lib/ccache:${PATH}"
 

<<<<<<< HEAD
from cupyx.signal._radartools import pulse_compression, pulse_doppler, cfar_alpha  # NOQA
=======
from cupyx.signal._convolution import convolve1d3o  # NOQA
from cupyx.signal._radartools import pulse_compression  # NOQA
>>>>>>> 494eb238
<|MERGE_RESOLUTION|>--- conflicted
+++ resolved
@@ -1,6 +1,2 @@
-<<<<<<< HEAD
-from cupyx.signal._radartools import pulse_compression, pulse_doppler, cfar_alpha  # NOQA
-=======
 from cupyx.signal._convolution import convolve1d3o  # NOQA
-from cupyx.signal._radartools import pulse_compression  # NOQA
->>>>>>> 494eb238
+from cupyx.signal._radartools import pulse_compression, pulse_doppler, cfar_alpha  # NOQA
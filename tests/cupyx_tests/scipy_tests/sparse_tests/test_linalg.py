--- conflicted
+++ resolved
@@ -672,14 +672,6 @@
 
 
 @testing.parameterize(*testing.product({
-<<<<<<< HEAD
-    'nrhs': [None, 1],
-    'format': ['csr', 'csc', 'coo'],
-}))
-@unittest.skipUnless(scipy_available, 'requires scipy')
-@testing.gpu
-class TestSpsolve(unittest.TestCase):
-=======
     'lower': [True, False],
     'unit_diagonal': [True, False],
     'nrhs': [None, 1, 4],
@@ -688,36 +680,11 @@
 @testing.with_requires('scipy>=1.4.0')
 @testing.gpu
 class TestSpsolveTriangular:
->>>>>>> bf0d7fb1
 
     n = 10
     density = 0.5
 
     def _make_matrix(self, dtype, xp):
-<<<<<<< HEAD
-        dtype = numpy.dtype(dtype)
-        a_shape = (self.n, self.n)
-        a = testing.shaped_random(a_shape, xp, dtype=dtype, scale=2/self.n)
-        a_mask = testing.shaped_random(a_shape, xp, dtype='f', scale=1)
-        a[a_mask > self.density] = 0
-        a_diag = xp.diag(xp.ones((self.n,), dtype=dtype))
-        a = a + a_diag
-        b_shape = (self.n,) if self.nrhs is None else (self.n, self.nrhs)
-        b = testing.shaped_random(b_shape, xp, dtype=dtype)
-        return a, b
-
-    @testing.for_dtypes('fdFD')
-    @testing.numpy_cupy_allclose(rtol=1e-5, atol=1e-5, sp_name='sp')
-    def test_spsolve(self, dtype, xp, sp):
-        a, b = self._make_matrix(dtype, xp)
-        if self.format == 'csr':
-            sp_a = sp.csr_matrix(a)
-        elif self.format == 'csc':
-            sp_a = sp.csc_matrix(a)
-        elif self.format == 'coo':
-            sp_a = sp.coo_matrix(a)
-        return sp.linalg.spsolve(sp_a, b)
-=======
         a_shape = (self.n, self.n)
         a = testing.shaped_random(a_shape, xp, dtype=dtype, scale=1)
         mask = testing.shaped_random(a_shape, xp, dtype='f', scale=1)
@@ -783,4 +750,41 @@
         ng_b = numpy.ones((self.n, self.nrhs), dtype=dtype)
         with pytest.raises(TypeError):
             self._test_spsolve_triangular(sp, a, ng_b)
->>>>>>> bf0d7fb1
+
+
+@testing.parameterize(*testing.product({
+    'tol': [0, 1e-5],
+    'reorder': [0, 1, 2, 3],
+}))
+@testing.with_requires('scipy')
+class TestCsrlsvqr(unittest.TestCase):
+
+    n = 8
+    density = 0.75
+    _test_tol = {'f': 1e-5, 'd': 1e-12}
+
+    def _setup(self, dtype):
+        dtype = numpy.dtype(dtype)
+        a_shape = (self.n, self.n)
+        a = testing.shaped_random(a_shape, numpy, dtype=dtype, scale=2/self.n)
+        a_mask = testing.shaped_random(a_shape, numpy, dtype='f', scale=1)
+        a[a_mask > self.density] = 0
+        a_diag = numpy.diag(numpy.ones((self.n,), dtype=dtype))
+        a = a + a_diag
+        b = testing.shaped_random((self.n,), numpy, dtype=dtype)
+        test_tol = self._test_tol[dtype.char.lower()]
+        return a, b, test_tol
+
+    @testing.for_dtypes('fdFD')
+    def test_csrlsvqr(self, dtype):
+        if not cupy.cusolver.check_availability('csrlsvqr'):
+            unittest.SkipTest('csrlsvqr is not available')
+        a, b, test_tol = self._setup(dtype)
+        ref_x = numpy.linalg.solve(a, b)
+        cp_a = cupy.array(a)
+        sp_a = cupyx.scipy.sparse.csr_matrix(cp_a)
+        cp_b = cupy.array(b)
+        x = cupy.cusolver.csrlsvqr(sp_a, cp_b, tol=self.tol,
+                                   reorder=self.reorder)
+        cupy.testing.assert_allclose(x, ref_x, rtol=test_tol,
+                                     atol=test_tol)
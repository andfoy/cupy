# distutils: language = c++

"""Thin wrapper of CUBLAS."""
cimport cython

from cupy.cuda cimport driver
from cupy.cuda cimport runtime


###############################################################################
# Extern
###############################################################################

<<<<<<< HEAD
cdef extern from "cupy_cuComplex.h":
    ctypedef struct cuComplex 'cuComplex':
        float x, y

    ctypedef struct cuDoubleComplex 'cuDoubleComplex':
        double x, y

cdef extern from 'cupy_cuda.h':
=======
cdef extern from 'cupy_cuda.h' nogil:
>>>>>>> 7112cfbd
    # Context
    int cublasCreate(Handle* handle)
    int cublasDestroy(Handle handle)
    int cublasGetVersion(Handle handle, int* version)
    int cublasGetPointerMode(Handle handle, PointerMode* mode)
    int cublasSetPointerMode(Handle handle, PointerMode mode)

    # Stream
    int cublasSetStream(Handle handle, driver.Stream streamId)
    int cublasGetStream(Handle handle, driver.Stream* streamId)

    # BLAS Level 1
    int cublasIsamax(Handle handle, int n, float* x, int incx,
                     int* result)
    int cublasIsamin(Handle handle, int n, float* x, int incx,
                     int* result)
    int cublasSasum(Handle handle, int n, float* x, int incx,
                    float* result)
    int cublasSaxpy(Handle handle, int n, float* alpha, float* x,
                    int incx, float* y, int incy)
    int cublasDaxpy(Handle handle, int n, double* alpha, double* x,
                    int incx, double* y, int incy)
    int cublasSdot(Handle handle, int n, float* x, int incx,
                   float* y, int incy, float* result)
    int cublasDdot(Handle handle, int n, double* x, int incx,
<<<<<<< HEAD
                   double* y, int incy, double* result) nogil
    int cublasCdotu(Handle handle, int n, cuComplex* x, int incx,
                    cuComplex* y, int incy, cuComplex* result) nogil
    int cublasCdotc(Handle handle, int n, cuComplex* x, int incx,
                    cuComplex* y, int incy, cuComplex* result) nogil
    int cublasZdotu(Handle handle, int n, cuDoubleComplex* x, int incx,
                    cuDoubleComplex* y, int incy,
                    cuDoubleComplex* result) nogil
    int cublasZdotc(Handle handle, int n, cuDoubleComplex* x, int incx,
                    cuDoubleComplex* y, int incy,
                    cuDoubleComplex* result) nogil
=======
                   double* y, int incy, double* result)
>>>>>>> 7112cfbd
    int cublasSnrm2(Handle handle, int n, float* x, int incx,
                    float* result)
    int cublasSscal(Handle handle, int n, float* alpha, float* x,
                    int incx)

    # BLAS Level 2
    int cublasSgemv(
        Handle handle, Operation trans, int m, int n, float* alpha,
        float* A, int lda, float* x, int incx, float* beta,
        float* y, int incy)
    int cublasDgemv(
        Handle handle, Operation trans, int m, int n, double* alpha,
        double* A, int lda, double* x, int incx, double* beta,
<<<<<<< HEAD
        double* y, int incy) nogil
    int cublasCgemv(
        Handle handle, Operation trans, int m, int n, cuComplex* alpha,
        cuComplex* A, int lda, cuComplex* x, int incx, cuComplex* beta,
        cuComplex* y, int incy) nogil
    int cublasZgemv(
        Handle handle, Operation trans, int m, int n, cuDoubleComplex* alpha,
        cuDoubleComplex* A, int lda, cuDoubleComplex* x, int incx,
        cuDoubleComplex* beta, cuDoubleComplex* y, int incy) nogil
=======
        double* y, int incy)
>>>>>>> 7112cfbd
    int cublasSger(
        Handle handle, int m, int n, float* alpha, float* x, int incx,
        float* y, int incy, float* A, int lda)
    int cublasDger(
        Handle handle, int m, int n, double* alpha, double* x,
<<<<<<< HEAD
        int incx, double* y, int incy, double* A, int lda) nogil
    int cublasCgeru(
        Handle handle, int m, int n, cuComplex* alpha, cuComplex* x,
        int incx, cuComplex* y, int incy, cuComplex* A, int lda) nogil
    int cublasCgerc(
        Handle handle, int m, int n, cuComplex* alpha, cuComplex* x,
        int incx, cuComplex* y, int incy, cuComplex* A, int lda) nogil
    int cublasZgeru(
        Handle handle, int m, int n, cuDoubleComplex* alpha,
        cuDoubleComplex* x, int incx, cuDoubleComplex* y, int incy,
        cuDoubleComplex* A, int lda) nogil
    int cublasZgerc(
        Handle handle, int m, int n, cuDoubleComplex* alpha,
        cuDoubleComplex* x, int incx, cuDoubleComplex* y, int incy,
        cuDoubleComplex* A, int lda) nogil
=======
        int incx, double* y, int incy, double* A, int lda)
>>>>>>> 7112cfbd

    # BLAS Level 3
    int cublasSgemm(
        Handle handle, Operation transa, Operation transb, int m,
        int n, int k, float* alpha, float* A, int lda, float* B,
        int ldb, float* beta, float* C, int ldc)
    int cublasDgemm(
        Handle handle, Operation transa, Operation transb, int m,
        int n, int k, double* alpha, double* A, int lda, double* B,
<<<<<<< HEAD
        int ldb, double* beta, double* C, int ldc) nogil
    int cublasCgemm(
        Handle handle, Operation transa, Operation transb, int m,
        int n, int k, cuComplex* alpha, cuComplex* A, int lda,
        cuComplex* B, int ldb, cuComplex* beta, cuComplex* C,
        int ldc) nogil
    int cublasZgemm(
        Handle handle, Operation transa, Operation transb, int m,
        int n, int k, cuDoubleComplex* alpha, cuDoubleComplex* A, int lda,
        cuDoubleComplex* B, int ldb, cuDoubleComplex* beta,
        cuDoubleComplex* C, int ldc) nogil
=======
        int ldb, double* beta, double* C, int ldc)
>>>>>>> 7112cfbd
    int cublasSgemmBatched(
        Handle handle, Operation transa, Operation transb, int m,
        int n, int k, const float* alpha, const float** Aarray,
        int lda, const float** Barray, int ldb, const float* beta,
        float** Carray, int ldc, int batchCount)
    int cublasDgemmBatched(
        Handle handle, Operation transa, Operation transb, int m,
        int n, int k, const double* alpha, const double** Aarray,
        int lda, const double** Barray, int ldb, const double* beta,
<<<<<<< HEAD
        double** Carray, int ldc, int batchCount) nogil
    int cublasCgemmBatched(
        Handle handle, Operation transa, Operation transb, int m,
        int n, int k, const cuComplex* alpha, const cuComplex** Aarray,
        int lda, const cuComplex** Barray, int ldb, const cuComplex* beta,
        cuComplex** Carray, int ldc, int batchCount) nogil
    int cublasZgemmBatched(
        Handle handle, Operation transa, Operation transb, int m,
        int n, int k, const cuDoubleComplex* alpha,
        const cuDoubleComplex** Aarray, int lda,
        const cuDoubleComplex** Barray, int ldb,
        const cuDoubleComplex* beta, cuDoubleComplex** Carray, int ldc,
        int batchCount) nogil
=======
        double** Carray, int ldc, int batchCount)
>>>>>>> 7112cfbd

    # BLAS extension
    int cublasSgeam(
        Handle handle, Operation transa, Operation transb, int m, int n,
        const float* alpha, const float* A, int lda,
        const float* beta, const float* B, int ldb,
        float* C, int ldc)
    int cublasDgeam(
        Handle handle, Operation transa, Operation transb, int m, int n,
        const double* alpha, const double* A, int lda,
        const double* beta, const double* B, int ldb,
        double* C, int ldc)
    int cublasSdgmm(
        Handle handle, SideMode mode, int m, int n, float* A, int lda,
        float* x, int incx, float* C, int ldc)
    int cublasSgemmEx(
        Handle handle, Operation transa,
        Operation transb, int m, int n, int k,
        const float *alpha, const void *A, runtime.DataType Atype,
        int lda, const void *B, runtime.DataType Btype, int ldb,
        const float *beta, void *C, runtime.DataType Ctype, int ldc)
    int cublasSgetrfBatched(
        Handle handle, int n, float **Aarray, int lda,
        int *PivotArray, int *infoArray, int batchSize)
    int cublasSgetriBatched(
        Handle handle, int n, const float **Aarray, int lda,
        int *PivotArray, float *Carray[], int ldc, int *infoArray,
        int batchSize)


###############################################################################
# Util
###############################################################################

cdef cuComplex get_cu_complex(float complex a):
    cdef cuComplex ret
    ret.x = a.real
    ret.y = a.imag
    return ret


cdef cuDoubleComplex get_cu_double_complex(double complex a):
    cdef cuDoubleComplex ret
    ret.x = a.real
    ret.y = a.imag
    return ret


###############################################################################
# Error handling
###############################################################################

cdef dict STATUS = {
    0: 'CUBLAS_STATUS_SUCCESS',
    1: 'CUBLAS_STATUS_NOT_INITIALIZED',
    3: 'CUBLAS_STATUS_ALLOC_FAILED',
    7: 'CUBLAS_STATUS_INVALID_VALUE',
    8: 'CUBLAS_STATUS_ARCH_MISMATCH',
    11: 'CUBLAS_STATUS_MAPPING_ERROR',
    13: 'CUBLAS_STATUS_EXECUTION_FAILED',
    14: 'CUBLAS_STATUS_INTERNAL_ERROR',
    15: 'CUBLAS_STATUS_NOT_SUPPORTED',
    16: 'CUBLAS_STATUS_LICENSE_ERROR',
}


class CUBLASError(RuntimeError):

    def __init__(self, status):
        self.status = status
        super(CUBLASError, self).__init__(STATUS[status])


@cython.profile(False)
cpdef inline check_status(int status):
    if status != 0:
        raise CUBLASError(status)


###############################################################################
# Context
###############################################################################

cpdef size_t create() except *:
    cdef Handle handle
    with nogil:
        status = cublasCreate(&handle)
    check_status(status)
    return <size_t>handle


cpdef void destroy(size_t handle) except *:
    with nogil:
        status = cublasDestroy(<Handle>handle)
    check_status(status)


cpdef int getVersion(size_t handle) except *:
    cdef int version
    with nogil:
        status = cublasGetVersion(<Handle>handle, &version)
    check_status(status)
    return version


cpdef int getPointerMode(size_t handle) except *:
    cdef PointerMode mode
    with nogil:
        status = cublasGetPointerMode(<Handle>handle, &mode)
    check_status(status)
    return mode


cpdef setPointerMode(size_t handle, int mode):
    with nogil:
        status = cublasSetPointerMode(<Handle>handle, <PointerMode>mode)
    check_status(status)


###############################################################################
# Stream
###############################################################################

cpdef setStream(size_t handle, size_t stream):
    with nogil:
        status = cublasSetStream(<Handle>handle, <driver.Stream>stream)
    check_status(status)


cpdef size_t getStream(size_t handle) except *:
    cdef driver.Stream stream
    with nogil:
        status = cublasGetStream(<Handle>handle, &stream)
    check_status(status)
    return <size_t>stream


###############################################################################
# BLAS Level 1
###############################################################################

cpdef int isamax(size_t handle, int n, size_t x, int incx) except *:
    cdef int result
    with nogil:
        status = cublasIsamax(
            <Handle>handle, n, <float*>x, incx, &result)
    check_status(status)
    return result


cpdef int isamin(size_t handle, int n, size_t x, int incx) except *:
    cdef int result
    with nogil:
        status = cublasIsamin(
            <Handle>handle, n, <float*>x, incx, &result)
    check_status(status)
    return result


cpdef float sasum(size_t handle, int n, size_t x, int incx) except *:
    cdef float result
    with nogil:
        status = cublasSasum(
            <Handle>handle, n, <float*>x, incx, &result)
    check_status(status)
    return result


cpdef saxpy(size_t handle, int n, float alpha, size_t x, int incx, size_t y,
            int incy):
    with nogil:
        status = cublasSaxpy(
            <Handle>handle, n, &alpha, <float*>x, incx, <float*>y, incy)
    check_status(status)


cpdef daxpy(size_t handle, int n, double alpha, size_t x, int incx, size_t y,
            int incy):
    with nogil:
        status = cublasDaxpy(
            <Handle>handle, n, &alpha, <double*>x, incx, <double*>y, incy)
    check_status(status)


cpdef sdot(size_t handle, int n, size_t x, int incx, size_t y, int incy,
           size_t result):
    with nogil:
        status = cublasSdot(
            <Handle>handle, n, <float*>x, incx, <float*>y, incy,
            <float*>result)
    check_status(status)


cpdef ddot(size_t handle, int n, size_t x, int incx, size_t y, int incy,
           size_t result):
    with nogil:
        status = cublasDdot(
            <Handle>handle, n, <double*>x, incx, <double*>y, incy,
            <double*>result)
    check_status(status)


cpdef cdotu(size_t handle, int n, size_t x, int incx, size_t y, int incy,
            size_t result):
    with nogil:
        status = cublasCdotu(
            <Handle>handle, n, <cuComplex*>x, incx, <cuComplex*>y, incy,
            <cuComplex*>result)
    check_status(status)


cpdef cdotc(size_t handle, int n, size_t x, int incx, size_t y, int incy,
            size_t result):
    with nogil:
        status = cublasCdotc(
            <Handle>handle, n, <cuComplex*>x, incx, <cuComplex*>y, incy,
            <cuComplex*>result)
    check_status(status)


cpdef zdotu(size_t handle, int n, size_t x, int incx, size_t y, int incy,
            size_t result):
    with nogil:
        status = cublasZdotu(
            <Handle>handle, n, <cuDoubleComplex*>x, incx,
            <cuDoubleComplex*>y, incy, <cuDoubleComplex*>result)
    check_status(status)


cpdef zdotc(size_t handle, int n, size_t x, int incx, size_t y, int incy,
            size_t result):
    with nogil:
        status = cublasZdotc(
            <Handle>handle, n, <cuDoubleComplex*>x, incx,
            <cuDoubleComplex*>y, incy, <cuDoubleComplex*>result)
    check_status(status)


cpdef float snrm2(size_t handle, int n, size_t x, int incx) except *:
    cdef float result
    with nogil:
        status = cublasSnrm2(<Handle>handle, n, <float*>x, incx, &result)
    check_status(status)
    return result


cpdef sscal(size_t handle, int n, float alpha, size_t x, int incx):
    with nogil:
        status = cublasSscal(<Handle>handle, n, &alpha, <float*>x, incx)
    check_status(status)


###############################################################################
# BLAS Level 2
###############################################################################

cpdef sgemv(size_t handle, int trans, int m, int n, float alpha, size_t A,
            int lda, size_t x, int incx, float beta, size_t y, int incy):
    with nogil:
        status = cublasSgemv(
            <Handle>handle, <Operation>trans, m, n, &alpha,
            <float*>A, lda, <float*>x, incx, &beta, <float*>y, incy)
    check_status(status)


cpdef dgemv(size_t handle, int trans, int m, int n, double alpha, size_t A,
            int lda, size_t x, int incx, double beta, size_t y, int incy):
    with nogil:
        status = cublasDgemv(
            <Handle>handle, <Operation>trans, m, n, &alpha,
            <double*>A, lda, <double*>x, incx, &beta, <double*>y, incy)
    check_status(status)


cpdef cgemv(size_t handle, int trans, int m, int n, float complex alpha,
            size_t A, int lda, size_t x, int incx, float complex beta,
            size_t y, int incy):
    cdef cuComplex a = get_cu_complex(alpha)
    cdef cuComplex b = get_cu_complex(beta)
    with nogil:
        status = cublasCgemv(
            <Handle>handle, <Operation>trans, m, n, &a, <cuComplex*>A, lda,
            <cuComplex*>x, incx, &b, <cuComplex*>y, incy)
    check_status(status)


cpdef zgemv(size_t handle, int trans, int m, int n, double complex alpha,
            size_t A, int lda, size_t x, int incx, double complex beta,
            size_t y, int incy):
    cdef cuDoubleComplex a = get_cu_double_complex(alpha)
    cdef cuDoubleComplex b = get_cu_double_complex(beta)
    with nogil:
        status = cublasZgemv(
            <Handle>handle, <Operation>trans, m, n, &a, <cuDoubleComplex*>A,
            lda, <cuDoubleComplex*>x, incx, &b, <cuDoubleComplex*>y, incy)
    check_status(status)


cpdef sger(size_t handle, int m, int n, float alpha, size_t x, int incx,
           size_t y, int incy, size_t A, int lda):
    with nogil:
        status = cublasSger(
            <Handle>handle, m, n, &alpha, <float*>x, incx, <float*>y, incy,
            <float*>A, lda)
    check_status(status)


cpdef dger(size_t handle, int m, int n, double alpha, size_t x, int incx,
           size_t y, int incy, size_t A, int lda):
    with nogil:
        status = cublasDger(
            <Handle>handle, m, n, &alpha, <double*>x, incx, <double*>y, incy,
            <double*>A, lda)
    check_status(status)


cpdef cgeru(size_t handle, int m, int n, float complex alpha, size_t x,
            int incx, size_t y, int incy, size_t A, int lda):
    cdef cuComplex a = get_cu_complex(alpha)
    with nogil:
        status = cublasCgeru(
            <Handle>handle, m, n, &a, <cuComplex*>x, incx,
            <cuComplex*>y, incy, <cuComplex*>A, lda)
    check_status(status)


cpdef cgerc(size_t handle, int m, int n, float complex alpha, size_t x,
            int incx, size_t y, int incy, size_t A, int lda):
    cdef cuComplex a = get_cu_complex(alpha)
    with nogil:
        status = cublasCgerc(
            <Handle>handle, m, n, &a, <cuComplex*>x, incx,
            <cuComplex*>y, incy, <cuComplex*>A, lda)
    check_status(status)


cpdef zgeru(size_t handle, int m, int n, double complex alpha, size_t x,
            int incx, size_t y, int incy, size_t A, int lda):
    cdef cuDoubleComplex a = get_cu_double_complex(alpha)
    with nogil:
        status = cublasZgeru(
            <Handle>handle, m, n, &a,
            <cuDoubleComplex*>x, incx, <cuDoubleComplex*>y, incy,
            <cuDoubleComplex*>A, lda)
    check_status(status)


cpdef zgerc(size_t handle, int m, int n, double complex alpha, size_t x,
            int incx, size_t y, int incy, size_t A, int lda):
    cdef cuDoubleComplex a = get_cu_double_complex(alpha)
    with nogil:
        status = cublasZgerc(
            <Handle>handle, m, n, &a,
            <cuDoubleComplex*>x, incx, <cuDoubleComplex*>y, incy,
            <cuDoubleComplex*>A, lda)
    check_status(status)


###############################################################################
# BLAS Level 3
###############################################################################

cpdef sgemm(size_t handle, int transa, int transb,
            int m, int n, int k, float alpha, size_t A, int lda,
            size_t B, int ldb, float beta, size_t C, int ldc):
    with nogil:
        status = cublasSgemm(
            <Handle>handle, <Operation>transa, <Operation>transb, m, n, k,
            &alpha, <float*>A, lda, <float*>B, ldb, &beta, <float*>C, ldc)
    check_status(status)


cpdef dgemm(size_t handle, int transa, int transb,
            int m, int n, int k, double alpha, size_t A, int lda,
            size_t B, int ldb, double beta, size_t C, int ldc):
    with nogil:
        status = cublasDgemm(
            <Handle>handle, <Operation>transa, <Operation>transb, m, n, k,
            &alpha, <double*>A, lda, <double*>B, ldb, &beta, <double*>C, ldc)
    check_status(status)


cpdef cgemm(size_t handle, int transa, int transb,
            int m, int n, int k, float complex alpha, size_t A, int lda,
            size_t B, int ldb, float complex beta, size_t C, int ldc):
    cdef cuComplex a = get_cu_complex(alpha)
    cdef cuComplex b = get_cu_complex(beta)
    with nogil:
        status = cublasCgemm(
            <Handle>handle, <Operation>transa, <Operation>transb, m, n, k,
            &a, <cuComplex*>A, lda, <cuComplex*>B, ldb,
            &b, <cuComplex*>C, ldc)
    check_status(status)


cpdef zgemm(size_t handle, int transa, int transb,
            int m, int n, int k, double complex alpha, size_t A, int lda,
            size_t B, int ldb, double complex beta, size_t C, int ldc):
    cdef cuDoubleComplex a = get_cu_double_complex(alpha)
    cdef cuDoubleComplex b = get_cu_double_complex(beta)
    with nogil:
        status = cublasZgemm(
            <Handle>handle, <Operation>transa, <Operation>transb, m, n, k,
            &a, <cuDoubleComplex*>A, lda,
            <cuDoubleComplex*>B, ldb, &b,
            <cuDoubleComplex*>C, ldc)
    check_status(status)


cpdef sgemmBatched(
        size_t handle, int transa, int transb, int m, int n, int k,
        float alpha, size_t Aarray, int lda, size_t Barray, int ldb,
        float beta, size_t Carray, int ldc, int batchCount):
    with nogil:
        status = cublasSgemmBatched(
            <Handle>handle, <Operation>transa, <Operation>transb, m, n, k,
            &alpha, <const float**>Aarray, lda, <const float**>Barray, ldb,
            &beta, <float**>Carray, ldc, batchCount)
    check_status(status)


cpdef dgemmBatched(
        size_t handle, int transa, int transb, int m, int n, int k,
        double alpha, size_t Aarray, int lda, size_t Barray, int ldb,
        double beta, size_t Carray, int ldc, int batchCount):
    with nogil:
        status = cublasDgemmBatched(
            <Handle>handle, <Operation>transa, <Operation>transb, m, n, k,
            &alpha, <const double**>Aarray, lda, <const double**>Barray, ldb,
            &beta, <double**>Carray, ldc, batchCount)
    check_status(status)


cpdef cgemmBatched(
        size_t handle, int transa, int transb, int m, int n, int k,
        float complex alpha, size_t Aarray, int lda, size_t Barray, int ldb,
        float complex beta, size_t Carray, int ldc, int batchCount):
    cdef cuComplex a = get_cu_complex(alpha)
    cdef cuComplex b = get_cu_complex(beta)
    with nogil:
        status = cublasCgemmBatched(
            <Handle>handle, <Operation>transa, <Operation>transb, m, n, k,
            &a, <const cuComplex**>Aarray, lda, <const cuComplex**>Barray, ldb,
            &b, <cuComplex**>Carray, ldc, batchCount)
    check_status(status)


cpdef zgemmBatched(
        size_t handle, int transa, int transb, int m, int n, int k,
        double complex alpha, size_t Aarray, int lda, size_t Barray, int ldb,
        double complex beta, size_t Carray, int ldc, int batchCount):
    cdef cuDoubleComplex a = get_cu_double_complex(alpha)
    cdef cuDoubleComplex b = get_cu_double_complex(beta)
    with nogil:
        status = cublasZgemmBatched(
            <Handle>handle, <Operation>transa, <Operation>transb, m, n, k,
            &a, <const cuDoubleComplex**>Aarray, lda,
            <const cuDoubleComplex**>Barray, ldb, &b,
            <cuDoubleComplex**>Carray, ldc, batchCount)
    check_status(status)


###############################################################################
# BLAS extension
###############################################################################

cpdef sgeam(size_t handle, int transa, int transb, int m, int n,
            float alpha, size_t A, int lda, float beta, size_t B, int ldb,
            size_t C, int ldc):
    with nogil:
        status = cublasSgeam(
            <Handle>handle, <Operation>transa, <Operation>transb, m, n,
            &alpha, <const float*>A, lda, &beta, <const float*>B, ldb,
            <float*>C, ldc)
    check_status(status)


cpdef dgeam(size_t handle, int transa, int transb, int m, int n,
            double alpha, size_t A, int lda, double beta, size_t B, int ldb,
            size_t C, int ldc):
    with nogil:
        status = cublasDgeam(
            <Handle>handle, <Operation>transa, <Operation>transb, m, n,
            &alpha, <const double*>A, lda, &beta, <const double*>B, ldb,
            <double*>C, ldc)
    check_status(status)


cpdef sdgmm(size_t handle, int mode, int m, int n, size_t A, int lda,
            size_t x, int incx, size_t C, int ldc):
    with nogil:
        status = cublasSdgmm(
            <Handle>handle, <SideMode>mode, m, n, <float*>A, lda, <float*>x,
            incx, <float*>C, ldc)
    check_status(status)


cpdef sgemmEx(
        size_t handle, int transa, int transb, int m, int n, int k,
        float alpha, size_t A, int Atype, int lda, size_t B,
        int Btype, int ldb, float beta, size_t C, int Ctype,
        int ldc):
    with nogil:
        status = cublasSgemmEx(
            <Handle>handle, <Operation>transa, <Operation>transb, m, n, k,
            &alpha, <const void*>A, <runtime.DataType>Atype, lda,
            <const void*>B, <runtime.DataType>Btype, ldb, &beta, <void*>C,
            <runtime.DataType>Ctype, ldc)
    check_status(status)


cpdef sgetrfBatched(size_t handle, int n, size_t Aarray, int lda,
                    size_t PivotArray, size_t infoArray, int batchSize):
    with nogil:
        status = cublasSgetrfBatched(
            <Handle>handle, n, <float**>Aarray, lda, <int*>PivotArray,
            <int*>infoArray, batchSize)
    check_status(status)


cpdef sgetriBatched(
        size_t handle, int n, size_t Aarray, int lda, size_t PivotArray,
        size_t Carray, int ldc, size_t infoArray, int batchSize):
    with nogil:
        status = cublasSgetriBatched(
            <Handle>handle, n, <const float**>Aarray, lda, <int*>PivotArray,
            <float**>Carray, ldc, <int*>infoArray, batchSize)
    check_status(status)<|MERGE_RESOLUTION|>--- conflicted
+++ resolved
@@ -11,7 +11,6 @@
 # Extern
 ###############################################################################
 
-<<<<<<< HEAD
 cdef extern from "cupy_cuComplex.h":
     ctypedef struct cuComplex 'cuComplex':
         float x, y
@@ -19,10 +18,7 @@
     ctypedef struct cuDoubleComplex 'cuDoubleComplex':
         double x, y
 
-cdef extern from 'cupy_cuda.h':
-=======
 cdef extern from 'cupy_cuda.h' nogil:
->>>>>>> 7112cfbd
     # Context
     int cublasCreate(Handle* handle)
     int cublasDestroy(Handle handle)
@@ -48,21 +44,17 @@
     int cublasSdot(Handle handle, int n, float* x, int incx,
                    float* y, int incy, float* result)
     int cublasDdot(Handle handle, int n, double* x, int incx,
-<<<<<<< HEAD
-                   double* y, int incy, double* result) nogil
+                   double* y, int incy, double* result)
     int cublasCdotu(Handle handle, int n, cuComplex* x, int incx,
-                    cuComplex* y, int incy, cuComplex* result) nogil
+                    cuComplex* y, int incy, cuComplex* result)
     int cublasCdotc(Handle handle, int n, cuComplex* x, int incx,
-                    cuComplex* y, int incy, cuComplex* result) nogil
+                    cuComplex* y, int incy, cuComplex* result)
     int cublasZdotu(Handle handle, int n, cuDoubleComplex* x, int incx,
                     cuDoubleComplex* y, int incy,
-                    cuDoubleComplex* result) nogil
+                    cuDoubleComplex* result)
     int cublasZdotc(Handle handle, int n, cuDoubleComplex* x, int incx,
                     cuDoubleComplex* y, int incy,
-                    cuDoubleComplex* result) nogil
-=======
-                   double* y, int incy, double* result)
->>>>>>> 7112cfbd
+                    cuDoubleComplex* result)
     int cublasSnrm2(Handle handle, int n, float* x, int incx,
                     float* result)
     int cublasSscal(Handle handle, int n, float* alpha, float* x,
@@ -76,43 +68,35 @@
     int cublasDgemv(
         Handle handle, Operation trans, int m, int n, double* alpha,
         double* A, int lda, double* x, int incx, double* beta,
-<<<<<<< HEAD
-        double* y, int incy) nogil
+        double* y, int incy)
     int cublasCgemv(
         Handle handle, Operation trans, int m, int n, cuComplex* alpha,
         cuComplex* A, int lda, cuComplex* x, int incx, cuComplex* beta,
-        cuComplex* y, int incy) nogil
+        cuComplex* y, int incy)
     int cublasZgemv(
         Handle handle, Operation trans, int m, int n, cuDoubleComplex* alpha,
         cuDoubleComplex* A, int lda, cuDoubleComplex* x, int incx,
-        cuDoubleComplex* beta, cuDoubleComplex* y, int incy) nogil
-=======
-        double* y, int incy)
->>>>>>> 7112cfbd
+        cuDoubleComplex* beta, cuDoubleComplex* y, int incy)
     int cublasSger(
         Handle handle, int m, int n, float* alpha, float* x, int incx,
         float* y, int incy, float* A, int lda)
     int cublasDger(
         Handle handle, int m, int n, double* alpha, double* x,
-<<<<<<< HEAD
-        int incx, double* y, int incy, double* A, int lda) nogil
+        int incx, double* y, int incy, double* A, int lda)
     int cublasCgeru(
         Handle handle, int m, int n, cuComplex* alpha, cuComplex* x,
-        int incx, cuComplex* y, int incy, cuComplex* A, int lda) nogil
+        int incx, cuComplex* y, int incy, cuComplex* A, int lda)
     int cublasCgerc(
         Handle handle, int m, int n, cuComplex* alpha, cuComplex* x,
-        int incx, cuComplex* y, int incy, cuComplex* A, int lda) nogil
+        int incx, cuComplex* y, int incy, cuComplex* A, int lda)
     int cublasZgeru(
         Handle handle, int m, int n, cuDoubleComplex* alpha,
         cuDoubleComplex* x, int incx, cuDoubleComplex* y, int incy,
-        cuDoubleComplex* A, int lda) nogil
+        cuDoubleComplex* A, int lda)
     int cublasZgerc(
         Handle handle, int m, int n, cuDoubleComplex* alpha,
         cuDoubleComplex* x, int incx, cuDoubleComplex* y, int incy,
-        cuDoubleComplex* A, int lda) nogil
-=======
-        int incx, double* y, int incy, double* A, int lda)
->>>>>>> 7112cfbd
+        cuDoubleComplex* A, int lda)
 
     # BLAS Level 3
     int cublasSgemm(
@@ -122,21 +106,17 @@
     int cublasDgemm(
         Handle handle, Operation transa, Operation transb, int m,
         int n, int k, double* alpha, double* A, int lda, double* B,
-<<<<<<< HEAD
-        int ldb, double* beta, double* C, int ldc) nogil
+        int ldb, double* beta, double* C, int ldc)
     int cublasCgemm(
         Handle handle, Operation transa, Operation transb, int m,
         int n, int k, cuComplex* alpha, cuComplex* A, int lda,
         cuComplex* B, int ldb, cuComplex* beta, cuComplex* C,
-        int ldc) nogil
+        int ldc)
     int cublasZgemm(
         Handle handle, Operation transa, Operation transb, int m,
         int n, int k, cuDoubleComplex* alpha, cuDoubleComplex* A, int lda,
         cuDoubleComplex* B, int ldb, cuDoubleComplex* beta,
-        cuDoubleComplex* C, int ldc) nogil
-=======
-        int ldb, double* beta, double* C, int ldc)
->>>>>>> 7112cfbd
+        cuDoubleComplex* C, int ldc)
     int cublasSgemmBatched(
         Handle handle, Operation transa, Operation transb, int m,
         int n, int k, const float* alpha, const float** Aarray,
@@ -146,23 +126,19 @@
         Handle handle, Operation transa, Operation transb, int m,
         int n, int k, const double* alpha, const double** Aarray,
         int lda, const double** Barray, int ldb, const double* beta,
-<<<<<<< HEAD
-        double** Carray, int ldc, int batchCount) nogil
+        double** Carray, int ldc, int batchCount)
     int cublasCgemmBatched(
         Handle handle, Operation transa, Operation transb, int m,
         int n, int k, const cuComplex* alpha, const cuComplex** Aarray,
         int lda, const cuComplex** Barray, int ldb, const cuComplex* beta,
-        cuComplex** Carray, int ldc, int batchCount) nogil
+        cuComplex** Carray, int ldc, int batchCount)
     int cublasZgemmBatched(
         Handle handle, Operation transa, Operation transb, int m,
         int n, int k, const cuDoubleComplex* alpha,
         const cuDoubleComplex** Aarray, int lda,
         const cuDoubleComplex** Barray, int ldb,
         const cuDoubleComplex* beta, cuDoubleComplex** Carray, int ldc,
-        int batchCount) nogil
-=======
-        double** Carray, int ldc, int batchCount)
->>>>>>> 7112cfbd
+        int batchCount)
 
     # BLAS extension
     int cublasSgeam(

from cupy import core


rk_use_binominal = '''
#define CUPY_USE_BINOMIAL
'''

rk_basic_difinition = '''
typedef struct {
    unsigned int xor128[4];
    double gauss;
    int has_gauss; // !=0: gauss contains a gaussian deviate

#ifdef CUPY_USE_BINOMIAL
    int has_binomial; // !=0: following parameters initialized for binomial
    /* The rk_state structure has been extended to store the following
     * information for the binomial generator. If the input values of n or p
     * are different than nsave and psave, then the other parameters will be
     * recomputed. RTK 2005-09-02 */
    int nsave, m;
    double psave, r, q, fm, p1, xm, xl, xr, c, laml, lamr, p2, p3, p4;
#endif
} rk_state;


__device__ void rk_seed(unsigned long long s, rk_state *state) {
    for (int i = 1; i <= 4; i++) {
        s = 1812433253U * (s ^ (s >> 30)) + i;
        state->xor128[i - 1] = s;
    }
    state->has_gauss = 0;
#ifdef CUPY_USE_BINOMIAL
    state->has_binomial = 0;
#endif
}


__device__ unsigned long rk_random(rk_state *state) {
    unsigned int *xor128 = state->xor128;
    unsigned int t = xor128[0] ^ (xor128[0] << 11);
    xor128[0] = xor128[1];
    xor128[1] = xor128[2];
    xor128[2] = xor128[3];
    return xor128[3] ^= (xor128[3] >> 19) ^ t ^ (t >> 8);
}


__device__ double rk_double(rk_state *state) {
    /* shifts : 67108864 = 0x4000000, 9007199254740992 = 0x20000000000000 */
    int a = rk_random(state) >> 5, b = rk_random(state) >> 6;
    return (a * 67108864.0 + b) / 9007199254740992.0;
}
'''

rk_binomial_btpe_definition = '''
__device__ long rk_binomial_btpe(rk_state *state, long n, double p) {
    double r,q,fm,p1,xm,xl,xr,c,laml,lamr,p2,p3,p4;
    double a,u,v,s,F,rho,t,A,nrq,x1,x2,f1,f2,z,z2,w,w2,x;
    int m,y,k,i;
    if (!(state->has_binomial) ||
         (state->nsave != n) ||
         (state->psave != p)) {
        /* initialize */
        state->nsave = n;
        state->psave = p;
        state->has_binomial = 1;
        state->r = r = min(p, 1.0-p);
        state->q = q = 1.0 - r;
        state->fm = fm = n*r+r;
        state->m = m = (long)floor(state->fm);
        state->p1 = p1 = floor(2.195*sqrt(n*r*q)-4.6*q) + 0.5;
        state->xm = xm = m + 0.5;
        state->xl = xl = xm - p1;
        state->xr = xr = xm + p1;
        state->c = c = 0.134 + 20.5/(15.3 + m);
        a = (fm - xl)/(fm-xl*r);
        state->laml = laml = a*(1.0 + a/2.0);
        a = (xr - fm)/(xr*q);
        state->lamr = lamr = a*(1.0 + a/2.0);
        state->p2 = p2 = p1*(1.0 + 2.0*c);
        state->p3 = p3 = p2 + c/laml;
        state->p4 = p4 = p3 + c/lamr;
    } else {
        r = state->r;
        q = state->q;
        fm = state->fm;
        m = state->m;
        p1 = state->p1;
        xm = state->xm;
        xl = state->xl;
        xr = state->xr;
        c = state->c;
        laml = state->laml;
        lamr = state->lamr;
        p2 = state->p2;
        p3 = state->p3;
        p4 = state->p4;
    }
  /* sigh ... */
  Step10:
    nrq = n*r*q;
    u = rk_double(state)*p4;
    v = rk_double(state);
    if (u > p1) goto Step20;
    y = (long)floor(xm - p1*v + u);
    goto Step60;
  Step20:
    if (u > p2) goto Step30;
    x = xl + (u - p1)/c;
    v = v*c + 1.0 - fabs(m - x + 0.5)/p1;
    if (v > 1.0) goto Step10;
    y = (long)floor(x);
    goto Step50;
  Step30:
    if (u > p3) goto Step40;
    y = (long)floor(xl + log(v)/laml);
    if (y < 0) goto Step10;
    v = v*(u-p2)*laml;
    goto Step50;
  Step40:
    y = (long)floor(xr - log(v)/lamr);
    if (y > n) goto Step10;
    v = v*(u-p3)*lamr;
  Step50:
    k = labs(y - m);
    if ((k > 20) && (k < ((nrq)/2.0 - 1))) goto Step52;
    s = r/q;
    a = s*(n+1);
    F = 1.0;
    if (m < y) {
        for (i=m+1; i<=y; i++) {
            F *= (a/i - s);
        }
    } else if (m > y) {
        for (i=y+1; i<=m; i++) {
            F /= (a/i - s);
        }
    }
    if (v > F) goto Step10;
    goto Step60;
    Step52:
    rho = (k/(nrq))*((k*(k/3.0 + 0.625) + 0.16666666666666666)/nrq + 0.5);
    t = -k*k/(2*nrq);
    A = log(v);
    if (A < (t - rho)) goto Step60;
    if (A > (t + rho)) goto Step10;
    x1 = y+1;
    f1 = m+1;
    z = n+1-m;
    w = n-y+1;
    x2 = x1*x1;
    f2 = f1*f1;
    z2 = z*z;
    w2 = w*w;
    if (A > (xm*log(f1/x1)
           + (n-m+0.5)*log(z/w)
           + (y-m)*log(w*r/(x1*q))
           + (13680.-(462.-(132.-(99.-140./f2)/f2)/f2)/f2)/f1/166320.
           + (13680.-(462.-(132.-(99.-140./z2)/z2)/z2)/z2)/z/166320.
           + (13680.-(462.-(132.-(99.-140./x2)/x2)/x2)/x2)/x1/166320.
           + (13680.-(462.-(132.-(99.-140./w2)/w2)/w2)/w2)/w/166320.)) {
        goto Step10;
    }
  Step60:
    if (p > 0.5) {
        y = n - y;
    }
    return y;
}
'''

rk_binomial_inversion_definition = '''
__device__ long rk_binomial_inversion(rk_state *state, int n, double p) {
    double q, qn, np, px, U;
    int X, bound;
    if (!(state->has_binomial) ||
         (state->nsave != n) ||
         (state->psave != p)) {
        state->nsave = n;
        state->psave = p;
        state->has_binomial = 1;
        state->q = q = 1.0 - p;
        state->r = qn = exp(n * log(q));
        state->c = np = n*p;
        state->m = bound = min((double)n, np + 10.0*sqrt(np*q + 1));
    } else {
        q = state->q;
        qn = state->r;
        np = state->c;
        bound = state->m;
    }
    X = 0;
    px = qn;
    U = rk_double(state);
    while (U > px) {
        X++;
        if (X > bound) {
            X = 0;
            px = qn;
            U = rk_double(state);
        } else {
            U -= px;
            px  = ((n-X+1) * p * px)/(X*q);
        }
    }
    return X;
}
'''

rk_binomial_definition = '''
__device__ long rk_binomial(rk_state *state, int n, double p) {
    double q;
    if (p <= 0.5) {
        if (p*n <= 30.0) {
            return rk_binomial_inversion(state, n, p);
        } else {
            return rk_binomial_btpe(state, n, p);
        }
    } else {
        q = 1.0-p;
        if (q*n <= 30.0) {
            return n - rk_binomial_inversion(state, n, q);
        } else {
            return n - rk_binomial_btpe(state, n, q);
        }
    }
}
'''

rk_gauss_definition = '''
__device__ double rk_gauss(rk_state *state) {
    if (state->has_gauss) {
        const double tmp = state->gauss;
        state->gauss = 0;
        state->has_gauss = 0;
        return tmp;
    } else {
        double f, x1, x2, r2;
        do {
            x1 = 2.0*rk_double(state) - 1.0;
            x2 = 2.0*rk_double(state) - 1.0;
            r2 = x1*x1 + x2*x2;
        }
        while (r2 >= 1.0 || r2 == 0.0);
        /* Box-Muller transform */
        f = sqrt(-2.0*log(r2)/r2);
        /* Keep for next call */
        state->gauss = f*x1;
        state->has_gauss = 1;
        return f*x2;
    }
}
'''

rk_geometric_search_definition = '''
__device__ long rk_geometric_search(rk_state *state, double p) {
    double U;
    long X;
    double sum, prod, q;
    X = 1;
    sum = prod = p;
    q = 1.0 - p;
    U = rk_double(state);
    while (U > sum) {
        prod *= q;
        sum += prod;
        X++;
    }
    return X;
}
'''

rk_geometric_inversion_definition = '''
__device__ long rk_geometric_inversion(rk_state *state, double p) {
    return (long)ceil(log(1.0-rk_double(state))/log(1.0-p));
}
'''

rk_geometric_definition = '''
__device__ long rk_geometric(rk_state *state, double p) {
    if (p >= 0.333333333333333333333333) {
        return rk_geometric_search(state, p);
    } else {
        return rk_geometric_inversion(state, p);
    }
}
'''

rk_standard_exponential_definition = '''
__device__ double rk_standard_exponential(rk_state *state) {
    /* We use -log(1-U) since U is [0, 1) */
    return -log(1.0 - rk_double(state));
}
'''

rk_standard_gamma_definition = '''
__device__ double rk_standard_gamma(rk_state *state, double shape) {
    double b, c;
    double U, V, X, Y;
    if (shape == 1.0) {
        return rk_standard_exponential(state);
    } else if (shape < 1.0) {
        for (;;) {
            U = rk_double(state);
            V = rk_standard_exponential(state);
            if (U <= 1.0 - shape) {
                X = pow(U, 1./shape);
                if (X <= V) {
                    return X;
                }
            } else {
                Y = -log((1-U)/shape);
                X = pow(1.0 - shape + shape*Y, 1./shape);
                if (X <= (V + Y)) {
                    return X;
                }
            }
        }
    } else {
        b = shape - 1./3.;
        c = 1./sqrt(9*b);
        for (;;) {
            do {
                X = rk_gauss(state);
                V = 1.0 + c*X;
            } while (V <= 0.0);
            V = V*V*V;
            U = rk_double(state);
            if (U < 1.0 - 0.0331*(X*X)*(X*X)) return (b*V);
            if (log(U) < 0.5*X*X + b*(1. - V + log(V))) return (b*V);
        }
    }
}
'''

<<<<<<< HEAD
rk_standard_t_definition = '''
__device__ double rk_standard_t(rk_state *state, double df) {
    return sqrt(df/2)*rk_gauss(state)/sqrt(rk_standard_gamma(state, df/2));
=======
rk_chisquare_definition = '''
__device__ double rk_chisquare(rk_state *state, double df) {
    return 2.0*rk_standard_gamma(state, df/2.0);
>>>>>>> 028556ca
}
'''

rk_beta_definition = '''
__device__ double rk_beta(rk_state *state, double a, double b) {
    double Ga, Gb;
    if ((a <= 1.0) && (b <= 1.0)) {
        double U, V, X, Y;
        /* Use Johnk's algorithm */
        while (1) {
            U = rk_double(state);
            V = rk_double(state);
            X = pow(U, 1.0/a);
            Y = pow(V, 1.0/b);
            if ((X + Y) <= 1.0) {
                if (X +Y > 0) {
                    return X / (X + Y);
                } else {
                    double logX = log(U) / a;
                    double logY = log(V) / b;
                    double logM = logX > logY ? logX : logY;
                    logX -= logM;
                    logY -= logM;
                    return exp(logX - log(exp(logX) + exp(logY)));
                }
            }
        }
    } else {
        Ga = rk_standard_gamma(state, a);
        Gb = rk_standard_gamma(state, b);
        return Ga/(Ga + Gb);
    }
}
'''

definitions = [
    rk_use_binominal, rk_basic_difinition, rk_binomial_btpe_definition,
    rk_binomial_inversion_definition, rk_binomial_definition]
binomial_kernel = core.ElementwiseKernel(
    'S n, T p, uint64 seed', 'Y y',
    '''
    rk_seed(seed + i, &internal_state);
    y = rk_binomial(&internal_state, n, p);
    ''',
    'binomial_kernel',
    preamble=''.join(definitions),
    loop_prep="rk_state internal_state;"
)

definitions = \
    [rk_basic_difinition, rk_gauss_definition,
     rk_standard_exponential_definition, rk_standard_gamma_definition,
<<<<<<< HEAD
     rk_standard_t_definition]
standard_t_kernel = core.ElementwiseKernel(
    'S df, uint32 seed', 'Y y',
    '''
    rk_seed(seed + i, &internal_state);
    y = rk_standard_t(&internal_state, df);
    ''',
    'standard_t_kernel',
=======
     rk_chisquare_definition]
chisquare_kernel = core.ElementwiseKernel(
    'T df, uint32 seed', 'Y y',
    '''
    rk_seed(seed + i, &internal_state);
    y = rk_chisquare(&internal_state, df);
    ''',
    'chisquare_kernel',
    preamble=''.join(definitions),
    loop_prep="rk_state internal_state;"
)

definitions = \
    [rk_basic_difinition, rk_geometric_search_definition,
     rk_geometric_inversion_definition, rk_geometric_definition]
geometric_kernel = core.ElementwiseKernel(
    'T p, uint32 seed', 'Y y',
    '''
    rk_seed(seed + i, &internal_state);
    y = rk_geometric(&internal_state, p);
    ''',
    'geometric_kernel',
>>>>>>> 028556ca
    preamble=''.join(definitions),
    loop_prep="rk_state internal_state;"
)

definitions = [
    rk_basic_difinition, rk_gauss_definition,
    rk_standard_exponential_definition, rk_standard_gamma_definition]
standard_gamma_kernel = core.ElementwiseKernel(
    'T shape, uint64 seed', 'Y y',
    '''
    rk_seed(seed + i, &internal_state);
    y = rk_standard_gamma(&internal_state, shape);
    ''',
    'standard_gamma_kernel',
    preamble=''.join(definitions),
    loop_prep="rk_state internal_state;"
)

definitions = [
    rk_basic_difinition, rk_gauss_definition,
    rk_standard_exponential_definition, rk_standard_gamma_definition,
    rk_beta_definition]
beta_kernel = core.ElementwiseKernel(
    'S a, T b, uint64 seed', 'Y y',
    '''
    rk_seed(seed + i, &internal_state);
    y = rk_beta(&internal_state, a, b);
    ''',
    'beta_kernel',
    preamble=''.join(definitions),
    loop_prep="rk_state internal_state;"
)<|MERGE_RESOLUTION|>--- conflicted
+++ resolved
@@ -333,15 +333,15 @@
 }
 '''
 
-<<<<<<< HEAD
 rk_standard_t_definition = '''
 __device__ double rk_standard_t(rk_state *state, double df) {
     return sqrt(df/2)*rk_gauss(state)/sqrt(rk_standard_gamma(state, df/2));
-=======
+}
+'''
+
 rk_chisquare_definition = '''
 __device__ double rk_chisquare(rk_state *state, double df) {
     return 2.0*rk_standard_gamma(state, df/2.0);
->>>>>>> 028556ca
 }
 '''
 
@@ -394,7 +394,6 @@
 definitions = \
     [rk_basic_difinition, rk_gauss_definition,
      rk_standard_exponential_definition, rk_standard_gamma_definition,
-<<<<<<< HEAD
      rk_standard_t_definition]
 standard_t_kernel = core.ElementwiseKernel(
     'S df, uint32 seed', 'Y y',
@@ -403,7 +402,13 @@
     y = rk_standard_t(&internal_state, df);
     ''',
     'standard_t_kernel',
-=======
+    preamble=''.join(definitions),
+    loop_prep="rk_state internal_state;"
+)
+
+definitions = \
+    [rk_basic_difinition, rk_gauss_definition,
+     rk_standard_exponential_definition, rk_standard_gamma_definition,
      rk_chisquare_definition]
 chisquare_kernel = core.ElementwiseKernel(
     'T df, uint32 seed', 'Y y',
@@ -426,7 +431,6 @@
     y = rk_geometric(&internal_state, p);
     ''',
     'geometric_kernel',
->>>>>>> 028556ca
     preamble=''.join(definitions),
     loop_prep="rk_state internal_state;"
 )

--- conflicted
+++ resolved
@@ -848,41 +848,14 @@
         else:
             return cupy.rollaxis(idx_array, -1, axis)
 
-<<<<<<< HEAD
-    # TODO(okuta): Implement partition
-
-    def argpartition(self, kth, axis=-1):
-        """Returns the indices that would partially sort an array.
-=======
     def partition(self, kth, axis=-1):
         """Partially sorts an array.
->>>>>>> e56c6491
 
         Args:
             kth (int or sequence of ints): Element index to partition by. If
                 supplied with a sequence of k-th it will partition all elements
                 indexed by k-th of them into their sorted position at once.
-<<<<<<< HEAD
-            axis (int or None): Axis along which to sort. Default is -1, which
-                means sort along the last axis. If None is supplied, the array
-                is flattened before sorting.
-
-        Returns:
-            cupy.ndarray: Array of the same type and shape as ``a``.
-
-        .. seealso::
-            :func:`cupy.argpartition` for full documentation,
-            :meth:`numpy.ndarray.argpartition`
-
-        """
-        if axis is None:
-            data = self.reshape(self.size)
-            axis = -1
-        else:
-            data = self
-
-        ndim = data.ndim
-=======
+
             axis (int): Axis along which to sort. Default is -1, which means
                 sort along the last axis.
 
@@ -898,25 +871,11 @@
 
         """
         ndim = self.ndim
->>>>>>> e56c6491
         if axis < 0:
             axis += ndim
         if not (0 <= axis < ndim):
             raise ValueError('Axis out of range')
 
-<<<<<<< HEAD
-        len = data.shape[axis]
-        kth = (kth,) if isinstance(kth, int) else kth
-        for k in kth:
-            if k < 0:
-                k += len
-            if not (0 <= k < len):
-                raise ValueError('kth(={}) out of bounds {}'.format(k, len))
-
-        # kth is ignored.
-        return cupy.argsort(data, axis=axis)
-
-=======
         length = self.shape[axis]
         if isinstance(kth, int):
             kth = kth,
@@ -929,8 +888,48 @@
         # kth is ignored.
         self.sort(axis=axis)
 
-    # TODO(okuta): Implement argpartition
->>>>>>> e56c6491
+    def argpartition(self, kth, axis=-1):
+        """Returns the indices that would partially sort an array.
+
+        Args:
+            kth (int or sequence of ints): Element index to partition by. If
+                supplied with a sequence of k-th it will partition all elements
+                indexed by k-th of them into their sorted position at once.
+            axis (int or None): Axis along which to sort. Default is -1, which
+                means sort along the last axis. If None is supplied, the array
+                is flattened before sorting.
+
+        Returns:
+            cupy.ndarray: Array of the same type and shape as ``a``.
+
+        .. seealso::
+            :func:`cupy.argpartition` for full documentation,
+            :meth:`numpy.ndarray.argpartition`
+
+        """
+        if axis is None:
+            data = self.reshape(self.size)
+            axis = -1
+        else:
+            data = self
+
+        ndim = data.ndim
+        if axis < 0:
+            axis += ndim
+        if not (0 <= axis < ndim):
+            raise ValueError('Axis out of range')
+
+        len = data.shape[axis]
+        kth = (kth,) if isinstance(kth, int) else kth
+        for k in kth:
+            if k < 0:
+                k += len
+            if not (0 <= k < len):
+                raise ValueError('kth(={}) out of bounds {}'.format(k, len))
+
+        # kth is ignored.
+        return cupy.argsort(data, axis=axis)
+
     # TODO(okuta): Implement searchsorted
 
     def nonzero(self):

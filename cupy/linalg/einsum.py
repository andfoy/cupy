--- conflicted
+++ resolved
@@ -5,12 +5,8 @@
 
 import cupy
 from cupy.core import _accelerator
-<<<<<<< HEAD
 from cupy import _util
-=======
-from cupy import util
 from cupy.cuda import cutensor as cuda_cutensor
->>>>>>> 7d72ed7b
 from cupy.linalg.einsum_opt import _greedy_path
 from cupy.linalg.einsum_opt import _optimal_path
 

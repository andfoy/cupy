# distutils: language = c++
cimport cython  # NOQA

import atexit
import collections
import contextlib
import ctypes
import gc
import os
import threading
import warnings
import weakref

from fastrlock cimport rlock
from libc.stdint cimport int8_t
from libc.stdint cimport intptr_t
from libcpp cimport algorithm

from cupy.cuda import runtime

from cupy.cuda cimport device
from cupy.cuda cimport device as device_mod
from cupy.cuda cimport memory_hook
from cupy.cuda cimport runtime
from cupy.cuda cimport stream as stream_module


cdef bint _exit_mode = False


@atexit.register
def _exit():
    _exit_mode = True


class OutOfMemoryError(MemoryError):
    """Out-of-memory error.

    Args:
        size (int): Size of memory about to be allocated.
        total (int): Size of memory successfully allocated so far.
        limit (int): Allocation limit.
    """

    def __init__(self, size, total, limit=0):
        self._size = size
        self._total = total
        self._limit = limit

        if limit == 0:
            msg = (
                'Out of memory allocating {:,} bytes '
                '(allocated so far: {:,} bytes).'.format(size, total))
        else:
            msg = (
                'Out of memory allocating {:,} bytes '
                '(allocated so far: {:,} bytes, '
                'limit set to: {:,} bytes).'.format(size, total, limit))
        super(OutOfMemoryError, self).__init__(msg)

    def __reduce__(self):
        return (type(self), (self._size, self._total, self._limit))


@cython.no_gc
cdef class BaseMemory:
    """Memory on a CUDA device.

    Attributes:
        ~Memory.ptr (int): Pointer to the place within the buffer.
        ~Memory.size (int): Size of the memory allocation in bytes.
        ~Memory.device (~cupy.cuda.Device): Device whose memory the pointer
            refers to.
    """

    def __int__(self):
        """Returns the pointer value to the head of the allocation."""
        return self.ptr

    @property
    def device(self):
        return device.Device(self.device_id)


@cython.no_gc
cdef class Memory(BaseMemory):
    """Memory allocation on a CUDA device.

    This class provides an RAII interface of the CUDA memory allocation.

    Args:
        size (int): Size of the memory allocation in bytes.
    """

    def __init__(self, size_t size):
        self.size = size
        self.device_id = device.get_device_id()
        self.ptr = 0
        if size > 0:
            self.ptr = runtime.malloc(size)

    def __dealloc__(self):
        if self.ptr:
            runtime.free(self.ptr)


cdef class UnownedMemory(BaseMemory):
    """CUDA memory that is not owned by CuPy.

    Args:
        ptr (int): Pointer to the buffer.
        size (int): Size of the buffer.
        owner (object): Reference to the owner object to keep the memory
            alive.
        device_id (int): CUDA device ID of the buffer. If omitted, the device
            associated to the pointer is retrieved.
    """

    cdef:
        readonly object _owner

    def __init__(self, intptr_t ptr, size_t size, object owner,
                 int device_id=-1):
        cdef runtime.PointerAttributes ptr_attrs
        if device_id < 0:
            ptr_attrs = runtime.pointerGetAttributes(ptr)
            device_id = ptr_attrs.device
        self.size = size
        self.device_id = device_id
        self.ptr = ptr
        self._owner = owner


@cython.no_gc
cdef class ManagedMemory(BaseMemory):
    """Managed memory (Unified memory) allocation on a CUDA device.

    This class provides an RAII interface of the CUDA managed memory
    allocation.

    Args:
        size (int): Size of the memory allocation in bytes.

    """

    def __init__(self, size_t size):
        self.size = size
        self.device_id = device.get_device_id()
        self.ptr = 0
        if size > 0:
            self.ptr = runtime.mallocManaged(size)

    def prefetch(self, stream):
        """(experimental) Prefetch memory.

        Args:
            stream (cupy.cuda.Stream): CUDA stream.
        """
        runtime.memPrefetchAsync(self.ptr, self.size, self.device_id,
                                 stream.ptr)

    def advise(self, int advise, device_mod.Device device):
        """(experimental) Advise about the usage of this memory.

        Args:
            advics (int): Advise to be applied for this memory.
            device (cupy.cuda.Device): Device to apply the advice for.

        """
        runtime.memAdvise(self.ptr, self.size, advise, device.id)


cdef set _peer_access_checked = set()


cpdef _set_peer_access(int device, int peer):
    device_pair = device, peer

    if device_pair in _peer_access_checked:
        return
    cdef int can_access = runtime.deviceCanAccessPeer(device, peer)
    _peer_access_checked.add(device_pair)
    if not can_access:
        return

    cdef int current = runtime.getDevice()
    runtime.setDevice(device)
    try:
        runtime.deviceEnablePeerAccess(peer)
    finally:
        runtime.setDevice(current)


@cython.final
cdef class _Chunk:

    """A chunk points to a device memory.

    A chunk might be a splitted memory block from a larger allocation.
    The prev/next pointers contruct a doubly-linked list of memory addresses
    sorted by base address that must be contiguous.

    Args:
        mem (~cupy.cuda.Memory): The device memory buffer.
        offset (int): An offset bytes from the head of the buffer.
        size (int): Chunk size in bytes.
        stream_ptr (intptr_t): Raw stream handle of cupy.cuda.Stream

    Attributes:
        mem (Memory): The device memory buffer.
        ptr (int): Memory address.
        offset (int): An offset bytes from the head of the buffer.
        size (int): Chunk size in bytes.
        prev (Chunk): prev memory pointer if split from a larger allocation
        next (Chunk): next memory pointer if split from a larger allocation
        stream_ptr (int): Raw stream handle of cupy.cuda.Stream
    """

    cdef:
        readonly BaseMemory mem
        readonly ptrdiff_t offset
        readonly size_t size
        readonly intptr_t stream_ptr
        public _Chunk prev
        public _Chunk next

    def __init__(self, *args):
        # For debug
        mem, offset, size, stream_ptr = args
        self._init(mem, offset, size, stream_ptr)

    cdef _init(self, BaseMemory mem, ptrdiff_t offset,
               size_t size, intptr_t stream_ptr):
        assert mem.ptr != 0 or offset == 0
        self.mem = mem
        self.offset = offset
        self.size = size
        self.stream_ptr = stream_ptr

    cpdef intptr_t ptr(self):
        return self.mem.ptr + self.offset

    cpdef _Chunk split(self, size_t size):
        """Split contiguous block of a larger allocation"""
        cdef _Chunk remaining
        assert self.size >= size
        if self.size == size:
            return None
        remaining = _Chunk.__new__(_Chunk)
        remaining._init(self.mem, self.offset + size, self.size - size,
                        self.stream_ptr)
        self.size = size

        if self.next is not None:
            remaining.next = self.next
            remaining.next.prev = remaining
        self.next = remaining
        remaining.prev = self
        return remaining

    cpdef merge(self, _Chunk remaining):
        """Merge previously splitted block (chunk)"""
        assert self.stream_ptr == remaining.stream_ptr
        self.size += remaining.size
        self.next = remaining.next
        if remaining.next is not None:
            self.next.prev = self


cdef class MemoryPointer:
    """Pointer to a point on a device memory.

    An instance of this class holds a reference to the original memory buffer
    and a pointer to a place within this buffer.

    Args:
        mem (~cupy.cuda.BaseMemory): The device memory buffer.
        offset (int): An offset from the head of the buffer to the place this
            pointer refers.

    Attributes:
        ~MemoryPointer.device (~cupy.cuda.Device): Device whose memory the
            pointer refers to.
        ~MemoryPointer.mem (~cupy.cuda.BaseMemory): The device memory buffer.
        ~MemoryPointer.ptr (int): Pointer to the place within the buffer.
    """

    def __init__(self, BaseMemory mem, ptrdiff_t offset):
        self._init(mem, offset)

    cdef _init(self, BaseMemory mem, ptrdiff_t offset):
        assert mem.ptr != 0 or offset == 0
        self.ptr = mem.ptr + offset
        self.device_id = mem.device_id
        self.mem = mem

    def __int__(self):
        """Returns the pointer value."""
        return self.ptr

    @property
    def device(self):
        return device.Device(self.device_id)

    def __add__(x, y):
        """Adds an offset to the pointer."""
        cdef MemoryPointer self
        cdef ptrdiff_t offset
        if isinstance(x, MemoryPointer):
            self = x
            offset = <ptrdiff_t?>y
        else:
            self = <MemoryPointer?>y
            offset = <ptrdiff_t?>x
        assert self.ptr != 0 or offset == 0
        return MemoryPointer(self.mem,
                             self.ptr - self.mem.ptr + offset)

    def __iadd__(self, ptrdiff_t offset):
        """Adds an offset to the pointer in place."""
        assert self.ptr != 0 or offset == 0
        self.ptr += offset
        return self

    def __sub__(self, offset):
        """Subtracts an offset from the pointer."""
        return self + -offset

    def __isub__(self, ptrdiff_t offset):
        """Subtracts an offset from the pointer in place."""
        return self.__iadd__(-offset)

    cpdef copy_from_device(self, MemoryPointer src, size_t size):
        """Copies a memory sequence from a (possibly different) device.

        Args:
            src (cupy.cuda.MemoryPointer): Source memory pointer.
            size (int): Size of the sequence in bytes.

        """
        if size > 0:
            _set_peer_access(src.device_id, self.device_id)
            runtime.memcpy(self.ptr, src.ptr, size,
                           runtime.memcpyDefault)

    cpdef copy_from_device_async(self, MemoryPointer src, size_t size,
                                 stream=None):
        """Copies a memory from a (possibly different) device asynchronously.

        Args:
            src (cupy.cuda.MemoryPointer): Source memory pointer.
            size (int): Size of the sequence in bytes.
            stream (cupy.cuda.Stream): CUDA stream.
                The default uses CUDA stream of the current context.

        """
        if stream is None:
            stream_ptr = stream_module.get_current_stream_ptr()
        else:
            stream_ptr = stream.ptr
        if size > 0:
            _set_peer_access(src.device_id, self.device_id)
            runtime.memcpyAsync(self.ptr, src.ptr, size,
                                runtime.memcpyDefault, stream_ptr)

    cpdef copy_from_host(self, mem, size_t size):
        """Copies a memory sequence from the host memory.

        Args:
            mem (ctypes.c_void_p): Source memory pointer.
            size (int): Size of the sequence in bytes.

        """
        if size > 0:
            runtime.memcpy(self.ptr, mem.value, size,
                           runtime.memcpyHostToDevice)

    cpdef copy_from_host_async(self, mem, size_t size, stream=None):
        """Copies a memory sequence from the host memory asynchronously.

        Args:
            mem (ctypes.c_void_p): Source memory pointer. It must be a pinned
                memory.
            size (int): Size of the sequence in bytes.
            stream (cupy.cuda.Stream): CUDA stream.
                The default uses CUDA stream of the current context.

        """
        if stream is None:
            stream_ptr = stream_module.get_current_stream_ptr()
        else:
            stream_ptr = stream.ptr
        if size > 0:
            runtime.memcpyAsync(self.ptr, mem.value, size,
                                runtime.memcpyHostToDevice, stream_ptr)

    cpdef copy_from(self, mem, size_t size):
        """Copies a memory sequence from a (possibly different) device or host.

        This function is a useful interface that selects appropriate one from
        :meth:`~cupy.cuda.MemoryPointer.copy_from_device` and
        :meth:`~cupy.cuda.MemoryPointer.copy_from_host`.

        Args:
            mem (ctypes.c_void_p or cupy.cuda.MemoryPointer): Source memory
                pointer.
            size (int): Size of the sequence in bytes.

        """
        if isinstance(mem, MemoryPointer):
            self.copy_from_device(mem, size)
        else:
            self.copy_from_host(mem, size)

    cpdef copy_from_async(self, mem, size_t size, stream=None):
        """Copies a memory sequence from an arbitrary place asynchronously.

        This function is a useful interface that selects appropriate one from
        :meth:`~cupy.cuda.MemoryPointer.copy_from_device_async` and
        :meth:`~cupy.cuda.MemoryPointer.copy_from_host_async`.

        Args:
            mem (ctypes.c_void_p or cupy.cuda.MemoryPointer): Source memory
                pointer.
            size (int): Size of the sequence in bytes.
            stream (cupy.cuda.Stream): CUDA stream.
                The default uses CUDA stream of the current context.

        """
        if isinstance(mem, MemoryPointer):
            self.copy_from_device_async(mem, size, stream)
        else:
            self.copy_from_host_async(mem, size, stream)

    cpdef copy_to_host(self, mem, size_t size):
        """Copies a memory sequence to the host memory.

        Args:
            mem (ctypes.c_void_p): Target memory pointer.
            size (int): Size of the sequence in bytes.

        """
        if size > 0:
            runtime.memcpy(mem.value, self.ptr, size,
                           runtime.memcpyDeviceToHost)

    cpdef copy_to_host_async(self, mem, size_t size, stream=None):
        """Copies a memory sequence to the host memory asynchronously.

        Args:
            mem (ctypes.c_void_p): Target memory pointer. It must be a pinned
                memory.
            size (int): Size of the sequence in bytes.
            stream (cupy.cuda.Stream): CUDA stream.
                The default uses CUDA stream of the current context.

        """
        if stream is None:
            stream_ptr = stream_module.get_current_stream_ptr()
        else:
            stream_ptr = stream.ptr
        if size > 0:
            runtime.memcpyAsync(mem.value, self.ptr, size,
                                runtime.memcpyDeviceToHost, stream_ptr)

    cpdef memset(self, int value, size_t size):
        """Fills a memory sequence by constant byte value.

        Args:
            value (int): Value to fill.
            size (int): Size of the sequence in bytes.

        """
        if size > 0:
            runtime.memset(self.ptr, value, size)

    cpdef memset_async(self, int value, size_t size, stream=None):
        """Fills a memory sequence by constant byte value asynchronously.

        Args:
            value (int): Value to fill.
            size (int): Size of the sequence in bytes.
            stream (cupy.cuda.Stream): CUDA stream.
                The default uses CUDA stream of the current context.

        """
        if stream is None:
            stream_ptr = stream_module.get_current_stream_ptr()
        else:
            stream_ptr = stream.ptr
        if size > 0:
            runtime.memsetAsync(self.ptr, value, size, stream_ptr)


cpdef MemoryPointer _malloc(size_t size):
    mem = Memory(size)
    return MemoryPointer(mem, 0)


cpdef MemoryPointer malloc_managed(size_t size):
    """Allocate managed memory (unified memory).

    This method can be used as a CuPy memory allocator. The simplest way to
    use a managed memory as the default allocator is the following code::

        set_allocator(malloc_managed)

    The advantage using managed memory in CuPy is that device memory
    oversubscription is possible for GPUs that have a non-zero value for the
    device attribute cudaDevAttrConcurrentManagedAccess.
    CUDA >= 8.0 with GPUs later than or equal to Pascal is preferrable.

    Read more at: https://docs.nvidia.com/cuda/cuda-runtime-api/group__CUDART__MEMORY.html#axzz4qygc1Ry1  # NOQA

    Args:
        size (int): Size of the memory allocation in bytes.

    Returns:
        ~cupy.cuda.MemoryPointer: Pointer to the allocated buffer.
    """
    mem = ManagedMemory(size)
    return MemoryPointer(mem, 0)


cdef object _current_allocator = _malloc
cdef object _thread_local = threading.local()

cpdef MemoryPointer alloc(size):
    """Calls the current allocator.

    Use :func:`~cupy.cuda.set_allocator` to change the current allocator.

    Args:
        size (int): Size of the memory allocation.

    Returns:
        ~cupy.cuda.MemoryPointer: Pointer to the allocated buffer.

    """
    return get_allocator()(size)


cpdef set_allocator(allocator=None):
    """Sets the current allocator for GPU memory.

    Args:
        allocator (function): CuPy memory allocator. It must have the same
            interface as the :func:`cupy.cuda.alloc` function, which takes the
            buffer size as an argument and returns the device buffer of that
            size. When ``None`` is specified, raw memory allocator will be
            used (i.e., memory pool is disabled).

    """
    global _current_allocator
    if allocator is None:
        allocator = _malloc
    _current_allocator = allocator


cpdef get_allocator():
    """Returns the current allocator for GPU memory.

    Returns:
        function: CuPy memory allocator.
    """
    try:
        allocator = _thread_local.allocator
    except AttributeError:
        _thread_local.allocator = allocator = None
    if allocator is None:
        return _current_allocator
    else:
        return allocator


@contextlib.contextmanager
def using_allocator(allocator=None):
    """Sets a thread-local allocator for GPU memory inside
       context manager

    Args:
        allocator (function): CuPy memory allocator. It must have the same
            interface as the :func:`cupy.cuda.alloc` function, which takes the
            buffer size as an argument and returns the device buffer of that
            size. When ``None`` is specified, raw memory allocator will be
            used (i.e., memory pool is disabled).

    """
    if allocator is None:
        allocator = _malloc
    previous_allocator = getattr(_thread_local, 'allocator', None)
    _thread_local.allocator = allocator
    try:
        yield
    finally:
        _thread_local.allocator = previous_allocator


@cython.final
@cython.no_gc
cdef class PooledMemory(BaseMemory):

    """Memory allocation for a memory pool.

    The instance of this class is created by memory pool allocator, so user
    should not instantiate it by hand.

    """

    cdef:
        readonly object pool

    def __init__(self, _Chunk chunk, pool):
        self.ptr = chunk.ptr()
        self.size = chunk.size
        self.device_id = chunk.mem.device_id
        self.pool = pool

    cpdef free(self):
        """Frees the memory buffer and returns it to the memory pool.

        This function actually does not free the buffer. It just returns the
        buffer to the memory pool for reuse.

        """
        cdef intptr_t ptr
        ptr = self.ptr
        if ptr == 0:
            return
        self.ptr = 0
        pool = self.pool()
        if pool is None:
            return

        size = self.size
        if memory_hook._has_memory_hooks():
            hooks = memory_hook.get_memory_hooks()
            if hooks:
                device_id = self.device_id
                pmem_id = id(self)

                # avoid six for performance
                hooks_values = hooks.values()
                for hook in hooks_values:
                    hook.free_preprocess(device_id=device_id,
                                         mem_size=size,
                                         mem_ptr=ptr,
                                         pmem_id=pmem_id)
                try:
                    (<SingleDeviceMemoryPool>pool).free(ptr, size)
                finally:
                    for hook in hooks_values:
                        hook.free_postprocess(device_id=device_id,
                                              mem_size=size,
                                              mem_ptr=ptr,
                                              pmem_id=pmem_id)
                return
        (<SingleDeviceMemoryPool>pool).free(ptr, size)

    def __dealloc__(self):
        if _exit_mode:
            return  # To avoid error at exit
        self.free()


cdef size_t _index_compaction_threshold = 512


cdef _compact_index(SingleDeviceMemoryPool pool, intptr_t stream_ptr,
                    bint free):
    # need self._free_lock
    cdef _Arena arena
    cdef list new_free
    cdef set free_list, keep_list
    cdef vector.vector[size_t] new_index
    cdef size_t index

    if stream_ptr not in pool._arenas:
        return
    new_free = []
    arena = pool._arenas[stream_ptr]

    for index, free_list in enumerate(arena._free):
        if not free_list:
            continue
        if free:
            keep_list = set()
            for chunk in free_list:
                if chunk.prev is not None or chunk.next is not None:
                    keep_list.add(chunk)
            if len(keep_list) == 0:
                continue
            free_list = keep_list

        new_index.push_back(arena._index.at(index))
        new_free.append(free_list)
    if free and len(new_free) == 0:
        del pool._arenas[stream_ptr]
    else:
        arena._free = new_free
        arena._index.swap(new_index)
        arena._flag.assign(new_index.size(), <int8_t>1)


cdef object _get_chunk(SingleDeviceMemoryPool pool, size_t size,
                       intptr_t stream_ptr):
    # need self._free_lock
    cdef set free_list
    cdef size_t i, index, length
    cdef _Chunk chunk
    cdef size_t bin_index = _bin_index_from_size(size)
    cdef _Arena a = pool._arena(stream_ptr)
    index = <size_t>(
        algorithm.lower_bound(a._index.begin(), a._index.end(), bin_index)
        - a._index.begin())
    length = a._index.size()
    for i in range(index, length):
        if a._flag.at(i) == 0:
            continue
        free_list = a._free[i]
        chunk = free_list.pop()
        if len(free_list) == 0:
            a._flag[i] = 0
            a._free[i] = None
        if i - index >= _index_compaction_threshold:
            _compact_index(pool, stream_ptr, False)
        remaining = chunk.split(size)
        if remaining is not None:
            _append_to_free_list(a, remaining)
        assert chunk.stream_ptr == stream_ptr
        return chunk
    return None


cdef BaseMemory _try_malloc(SingleDeviceMemoryPool pool, size_t size):
    with LockAndNoGc(pool._total_bytes_lock):
        total_bytes_limit = pool._total_bytes_limit
        total = pool._total_bytes + size
        if total_bytes_limit != 0 and total_bytes_limit < total:
            raise OutOfMemoryError(size, total - size, total_bytes_limit)
        pool._total_bytes = total

    mem = None
    oom_error = False
    try:
        mem = pool._alloc(size).mem
    except runtime.CUDARuntimeError as e:
        if e.status != runtime.cudaErrorMemoryAllocation:
            raise
        pool.free_all_blocks()
        try:
            mem = pool._alloc(size).mem
        except runtime.CUDARuntimeError as e:
            if e.status != runtime.cudaErrorMemoryAllocation:
                raise
            gc.collect()
            pool.free_all_blocks()
            try:
                mem = pool._alloc(size).mem
            except runtime.CUDARuntimeError as e:
                if e.status != runtime.cudaErrorMemoryAllocation:
                    raise
                oom_error = True
    finally:
        if mem is None:
            with LockAndNoGc(pool._total_bytes_lock):
                pool._total_bytes -= size
            if oom_error:
                raise OutOfMemoryError(size, total - size, total_bytes_limit)

    return mem


cdef _append_to_free_list(_Arena a, _Chunk chunk):
    # need self._free_lock
    cdef size_t index, bin_index
    cdef set free_list

    bin_index = _bin_index_from_size(chunk.size)
    index = <size_t>(
        algorithm.lower_bound(a._index.begin(), a._index.end(), bin_index)
        - a._index.begin())
    if index < a._index.size() and a._index.at(index) == bin_index:
        free_list = a._free[index]
        if free_list is None:
            a._free[index] = free_list = set()
    else:
        free_list = set()
        a._index.insert(a._index.begin() + index, bin_index)
        a._flag.insert(a._flag.begin() + index, 0)
        a._free.insert(index, free_list)
    free_list.add(chunk)
    a._flag[index] = 1


cdef bint _remove_from_free_list(_Arena a, _Chunk chunk) except *:
    """Removes the chunk from the free list (need self._free_lock).

    Returns:
        bool: ``True`` if the chunk can successfully be removed from
            the free list. ``False`` otherwise (e.g., the chunk could not
            be found in the free list as the chunk is allocated.)
    """

    cdef size_t index, bin_index
    cdef set free_list

    bin_index = _bin_index_from_size(chunk.size)
    if a._index.size() == 0:
        return False
    index = <size_t>(
        algorithm.lower_bound(a._index.begin(), a._index.end(), bin_index)
        - a._index.begin())
    if index == a._index.size():
        # Bin does not exist for the given chunk size.
        return False
    if a._index.at(index) != bin_index or a._flag.at(index) == 0:
        return False
    free_list = a._free[index]
    if chunk in free_list:
        free_list.remove(chunk)
        if len(free_list) == 0:
            a._free[index] = None
            a._flag[index] = 0
        return True
    return False


# cudaMalloc() is aligned to at least 512 bytes
# cf. https://gist.github.com/sonots/41daaa6432b1c8b27ef782cd14064269
DEF ALLOCATION_UNIT_SIZE = 512
# for test
_allocation_unit_size = ALLOCATION_UNIT_SIZE


cpdef size_t _round_size(size_t size):
    """Rounds up the memory size to fit memory alignment of cudaMalloc."""
    # avoid 0 div checking
    size = (size + ALLOCATION_UNIT_SIZE - 1) // ALLOCATION_UNIT_SIZE
    return size * ALLOCATION_UNIT_SIZE

cpdef size_t _bin_index_from_size(size_t size):
    """Returns appropriate bins index from the memory size."""
    # avoid 0 div checking
    return (size - 1) // ALLOCATION_UNIT_SIZE


cdef _gc_isenabled = gc.isenabled
cdef _gc_disable = gc.disable
cdef _gc_enable = gc.enable


cdef bint _lock_no_gc(lock):
    rlock.lock_fastrlock(lock, -1, True)

    # This method may be called from the context of finalizer
    # (e.g., `__dealloc__` of PooledMemory class).
    # If the process is going to be terminated, the module itself may
    # already been unavailable.
    if not _exit_mode and _gc_isenabled():
        _gc_disable()
        return True
    return False


cdef _unlock_no_gc(lock, bint gc_mode):
    if gc_mode:
        _gc_enable()
    rlock.unlock_fastrlock(lock)


cdef class LockAndNoGc:
    """A context manager that ensures single-thread execution
    and no garbage collection in the wrapped code.
    The purpose of disabling GC is to prevent unexpected recursion.
    See gh-2074 for details.
    """

    cdef object _lock
    cdef bint _gc

    def __cinit__(self, lock):
        self._lock = lock

    def __enter__(self):
        self._gc = _lock_no_gc(self._lock)

    def __exit__(self, t, v, tb):
        _unlock_no_gc(self._lock, self._gc)


@cython.final
cdef class _Arena:

    cdef:
        # `_free_lock` must be acquired to access it.
        list _free
        # `_free_lock` must be acquired to access it.
        vector.vector[size_t] _index
        # `_free_lock` must be acquired to access it.
        vector.vector[int8_t] _flag

    def __init__(self):
        self._free = []


@cython.final
cdef class SingleDeviceMemoryPool:
    """Memory pool implementation for single device.

    - The allocator attempts to find the smallest cached block that will fit
      the requested size. If the block is larger than the requested size,
      it may be split. If no block is found, the allocator will delegate to
      cudaMalloc.
    - If the cudaMalloc fails, the allocator will free all cached blocks that
      are not split and retry the allocation.
    """

    cdef:
        object _allocator

        # Map from memory pointer of the chunk (intptr_t) to the corresponding
        # Chunk object. All chunks currently allocated to the application from
        # this pool are stored.
        # `_in_use_lock` must be acquired to access it.
        dict _in_use

        # Map from stream pointer (intptr_t) to its arena for the stream
        # `_free_lock` must be acquired to access it.
        dict _arenas

        # Number of total bytes actually allocated on GPU.
        # `_total_bytes_lock` must be acquired to access it.
        size_t _total_bytes

        # Upper limit of the amount to be allocated by this pool.
        # `_total_bytes_lock` must be acquired to access it.
        size_t _total_bytes_limit

        object __weakref__
        object _weakref
        object _free_lock
        object _in_use_lock
        object _total_bytes_lock
        readonly int _device_id

    def __init__(self, allocator=_malloc):
        self._in_use = {}
        self._arenas = {}
        self._allocator = allocator
        self._weakref = weakref.ref(self)
        self._device_id = device.get_device_id()
        self._free_lock = rlock.create_fastrlock()
        self._in_use_lock = rlock.create_fastrlock()
        self._total_bytes_lock = rlock.create_fastrlock()

        self.set_limit(**(self._parse_limit_string()))

    cpdef _Arena _arena(self, intptr_t stream_ptr):
        """Returns appropriate arena of a given stream.

        All free chunks in the stream belong to one of the bin in the arena.

        Caller is responsible to acquire `_free_lock`.
        """
        ret = self._arenas.get(stream_ptr, None)
        if ret is None:
            self._arenas[stream_ptr] = ret = _Arena()
        return ret

    cpdef MemoryPointer _alloc(self, Py_ssize_t rounded_size):
        if memory_hook._has_memory_hooks():
            hooks = memory_hook.get_memory_hooks()
            if hooks:
                memptr = None
                device_id = self._device_id
                # avoid six for performance
                hooks_values = hooks.values()
                for hook in hooks_values:
                    hook.alloc_preprocess(device_id=device_id,
                                          mem_size=rounded_size)
                try:
                    memptr = self._allocator(rounded_size)
                finally:
                    for hook in hooks_values:
                        mem_ptr = memptr.ptr if memptr is not None else 0
                        hook.alloc_postprocess(device_id=device_id,
                                               mem_size=rounded_size,
                                               mem_ptr=mem_ptr)
                return memptr
        return self._allocator(rounded_size)

    cpdef MemoryPointer malloc(self, size_t size):
        rounded_size = _round_size(size)
        if memory_hook._has_memory_hooks():
            hooks = memory_hook.get_memory_hooks()
            if hooks:
                memptr = None
                device_id = self._device_id
                # avoid six for performance
                hooks_values = hooks.values()
                for hook in hooks_values:
                    hook.malloc_preprocess(device_id=device_id,
                                           size=size,
                                           mem_size=rounded_size)
                try:
                    memptr = self._malloc(rounded_size)
                finally:
                    if memptr is None:
                        mem_ptr = 0
                        pmem_id = 0
                    else:
                        mem_ptr = memptr.ptr
                        pmem_id = id(memptr.mem)
                    for hook in hooks_values:
                        hook.malloc_postprocess(device_id=device_id,
                                                size=size,
                                                mem_size=rounded_size,
                                                mem_ptr=mem_ptr,
                                                pmem_id=pmem_id)
                return memptr
        return self._malloc(rounded_size)

    cpdef MemoryPointer _malloc(self, size_t size):
        cdef _Chunk chunk
        cdef BaseMemory mem
        if size == 0:
            return MemoryPointer(Memory(0), 0)

        stream_ptr = stream_module.get_current_stream_ptr()

        # find best-fit, or a smallest larger allocation
        gc_mode = _lock_no_gc(self._free_lock)
        try:
            chunk = _get_chunk(self, size, stream_ptr)
        finally:
            _unlock_no_gc(self._free_lock, gc_mode)

        if chunk is None:
            mem = _try_malloc(self, size)
            chunk = _Chunk.__new__(_Chunk)
            # cudaMalloc if a cache is not found
            chunk._init(mem, 0, size, stream_ptr)

        rlock.lock_fastrlock(self._in_use_lock, -1, True)
        try:
            self._in_use[chunk.ptr()] = chunk
        finally:
            rlock.unlock_fastrlock(self._in_use_lock)
        pmem = PooledMemory(chunk, self._weakref)
        return MemoryPointer(pmem, 0)

    cpdef free(self, intptr_t ptr, size_t size):
        cdef _Chunk chunk, c

        rlock.lock_fastrlock(self._in_use_lock, -1, True)
        try:
            chunk = self._in_use.pop(ptr)
        except KeyError:
            raise RuntimeError('Cannot free out-of-pool memory')
        finally:
            rlock.unlock_fastrlock(self._in_use_lock)
        stream_ptr = chunk.stream_ptr

        gc_mode = _lock_no_gc(self._free_lock)
        try:
            arena = self._arena(stream_ptr)

            c = chunk.next
            if c is not None and _remove_from_free_list(arena, c):
                chunk.merge(c)

            c = chunk.prev
            if c is not None and _remove_from_free_list(arena, c):
                c.merge(chunk)
                chunk = c

<<<<<<< HEAD
            _append_to_free_list(arena, a_index, a_flag, chunk)
        finally:
            _unlock_no_gc(self._free_lock, gc_mode)
=======
            _append_to_free_list(arena, chunk)
>>>>>>> 5da0e830

    cpdef free_all_blocks(self, stream=None):
        """Free all **non-split** chunks"""
        cdef intptr_t stream_ptr

        with LockAndNoGc(self._free_lock):
            # free blocks in all arenas
            if stream is None:
                for stream_ptr in list(self._arenas.iterkeys()):
                    _compact_index(self, stream_ptr, True)
            else:
                _compact_index(self, stream.ptr, True)

    cpdef free_all_free(self):
        warnings.warn(
            'free_all_free is deprecated. Use free_all_blocks instead.',
            DeprecationWarning)
        self.free_all_blocks()

    cpdef size_t n_free_blocks(self):
        cdef size_t n = 0
        cdef _Arena arena
        rlock.lock_fastrlock(self._free_lock, -1, True)
        try:
            for arena in self._arenas.itervalues():
                for v in arena._free:
                    if v is not None:
                        n += len(v)
        finally:
            rlock.unlock_fastrlock(self._free_lock)
        return n

    cpdef size_t used_bytes(self):
        cdef size_t size = 0
        cdef _Chunk chunk
        rlock.lock_fastrlock(self._in_use_lock, -1, True)
        try:
            for chunk in self._in_use.itervalues():
                size += chunk.size
        finally:
            rlock.unlock_fastrlock(self._in_use_lock)
        return size

    cpdef size_t free_bytes(self):
        cdef size_t size = 0
        cdef set free_list
        cdef _Chunk chunk
        cdef _Arena arena
        rlock.lock_fastrlock(self._free_lock, -1, True)
        try:
            for arena in self._arenas.itervalues():
                for free_list in arena._free:
                    if free_list is None:
                        continue
                    for chunk in free_list:
                        size += chunk.size
        finally:
            rlock.unlock_fastrlock(self._free_lock)
        return size

    cpdef size_t total_bytes(self):
        with LockAndNoGc(self._total_bytes_lock):
            return self._total_bytes

    cpdef set_limit(self, size=None, fraction=None):
        if size is None:
            if fraction is None:
                size = 0
            else:
                if not 0 <= fraction <= 1:
                    raise ValueError(
                        'memory limit fraction out of range: {}'.format(
                            fraction))
                _, total = runtime.memGetInfo()
                size = fraction * total
            self.set_limit(size=size)
            return

        if fraction is not None:
            raise ValueError('size and fraction cannot be specified at '
                             'one time')
        if size < 0:
            raise ValueError(
                'memory limit size out of range: {}'.format(size))

        with LockAndNoGc(self._total_bytes_lock):
            self._total_bytes_limit = size

    cpdef size_t get_limit(self):
        with LockAndNoGc(self._total_bytes_lock):
            return self._total_bytes_limit

    cpdef dict _parse_limit_string(self, limit=None):
        if limit is None:
            limit = os.environ.get('CUPY_GPU_MEMORY_LIMIT')
        size = None
        fraction = None
        if limit is not None:
            if limit.endswith('%'):
                fraction = float(limit[:-1]) / 100.0
            else:
                size = int(limit)
        return {'size': size, 'fraction': fraction}


cdef class MemoryPool(object):

    """Memory pool for all GPU devices on the host.

    A memory pool preserves any allocations even if they are freed by the user.
    Freed memory buffers are held by the memory pool as *free blocks*, and they
    are reused for further memory allocations of the same sizes. The allocated
    blocks are managed for each device, so one instance of this class can be
    used for multiple devices.

    .. note::
       When the allocation is skipped by reusing the pre-allocated block, it
       does not call ``cudaMalloc`` and therefore CPU-GPU synchronization does
       not occur. It makes interleaves of memory allocations and kernel
       invocations very fast.

    .. note::
       The memory pool holds allocated blocks without freeing as much as
       possible. It makes the program hold most of the device memory, which may
       make other CUDA programs running in parallel out-of-memory situation.

    Args:
        allocator (function): The base CuPy memory allocator. It is used for
            allocating new blocks when the blocks of the required size are all
            in use.

    """

    def __init__(self, allocator=_malloc):
        self._pools = collections.defaultdict(
            lambda: SingleDeviceMemoryPool(allocator))

    cpdef MemoryPointer malloc(self, size_t size):
        """Allocates the memory, from the pool if possible.

        This method can be used as a CuPy memory allocator. The simplest way to
        use a memory pool as the default allocator is the following code::

            set_allocator(MemoryPool().malloc)

        Also, the way to use a memory pool of Managed memory (Unified memory)
        as the default allocator is the following code::

            set_allocator(MemoryPool(malloc_managed).malloc)

        Args:
            size (int): Size of the memory buffer to allocate in bytes.

        Returns:
            ~cupy.cuda.MemoryPointer: Pointer to the allocated buffer.

        """
        mp = <SingleDeviceMemoryPool>self._pools[device.get_device_id()]
        return mp.malloc(size)

    cpdef free_all_blocks(self, stream=None):
        """Releases free blocks.

        Args:
            stream (cupy.cuda.Stream): Release free blocks in the arena
                of the given stream. The default releases blocks in all
                arenas.
        """
        mp = <SingleDeviceMemoryPool>self._pools[device.get_device_id()]
        mp.free_all_blocks(stream=stream)

    cpdef free_all_free(self):
        """(Deprecated) Use :meth:`free_all_blocks` instead."""
        warnings.warn(
            'free_all_free is deprecated. Use free_all_blocks instead.',
            DeprecationWarning)
        self.free_all_blocks()

    cpdef size_t n_free_blocks(self):
        """Counts the total number of free blocks.

        Returns:
            int: The total number of free blocks.
        """
        mp = <SingleDeviceMemoryPool>self._pools[device.get_device_id()]
        return mp.n_free_blocks()

    cpdef size_t used_bytes(self):
        """Gets the total number of bytes used.

        Returns:
            int: The total number of bytes used.
        """
        mp = <SingleDeviceMemoryPool>self._pools[device.get_device_id()]
        return mp.used_bytes()

    cpdef size_t free_bytes(self):
        """Gets the total number of bytes acquired but not used in the pool.

        Returns:
            int: The total number of bytes acquired but not used in the pool.
        """
        mp = <SingleDeviceMemoryPool>self._pools[device.get_device_id()]
        return mp.free_bytes()

    cpdef size_t total_bytes(self):
        """Gets the total number of bytes acquired in the pool.

        Returns:
            int: The total number of bytes acquired in the pool.
        """
        mp = <SingleDeviceMemoryPool>self._pools[device.get_device_id()]
        return mp.total_bytes()

    cpdef set_limit(self, size=None, fraction=None):
        """Sets the upper limit of memory allocation of the current device.

        When `fraction` is specified, its value will become a fraction of the
        amount of GPU memory that is available for allocation.
        For example, if you have a GPU with 2 GiB memory, you can either use
        ``set_limit(fraction=0.5)`` or ``set_limit(size=1024**3)`` to limit
        the memory size to 1 GiB.

        ``size`` and ``fraction`` cannot be specified at one time.
        If both of them are **not** specified or ``0`` is specified, the
        limit will be disabled.

        .. note::
            You can also set the limit by using ``CUPY_GPU_MEMORY_LIMIT``
            environment variable.
            See :ref:`environment` for the details.
            The limit set by this method supersedes the value specified in
            the environment variable.

            Also note that this method only changes the limit for the current
            device, whereas the environment variable sets the default limit for
            all devices.

        Args:
            size (int): Limit size in bytes.
            fraction (float): Fraction in the range of ``[0, 1]``.
        """
        mp = <SingleDeviceMemoryPool>self._pools[device.get_device_id()]
        mp.set_limit(size, fraction)

    cpdef size_t get_limit(self):
        """Gets the upper limit of memory allocation of the current device.

        Returns:
            int: The number of bytes
        """
        mp = <SingleDeviceMemoryPool>self._pools[device.get_device_id()]
        return mp.get_limit()


ctypedef void*(*malloc_func_type)(void*, size_t, int)
ctypedef void(*free_func_type)(void*, void*, int)


cpdef size_t _call_malloc(intptr_t param, intptr_t malloc_func,
                          Py_ssize_t size, int device_id):
    return <size_t>((<malloc_func_type>malloc_func)(<void*>param, size,
                                                    device_id))


cpdef void _call_free(intptr_t param, intptr_t free_func, intptr_t ptr,
                      int device_id):
    (<free_func_type>free_func)(<void*>param, <void*>ptr, device_id)


@cython.no_gc
cdef class CFunctionAllocatorMemory(BaseMemory):

    def __init__(self, size_t size, intptr_t param,
                 intptr_t malloc_func, intptr_t free_func,
                 int device_id):
        self._param = param
        self._free_func = free_func
        self.device_id = device_id
        self.size = size
        self.ptr = 0
        if size > 0:
            self.ptr = _call_malloc(param, malloc_func, size, device_id)

    def __dealloc__(self):
        if self.ptr:
            _call_free(self._param, self._free_func, self.ptr, self.device_id)


cdef class CFunctionAllocator:

    """Allocator with C function pointers to allocation routines.

    This allocator keeps raw pointers to a *param* object along with functions
    pointers to *malloc* and *free*, delegating the actual allocation to
    external sources while only handling the timing of the resource allocation
    and deallocation.

    *malloc* should follow the signature ``void*(*malloc)(void*, size_t, int)``
    returning the pointer to the allocated memory given the pointer to
    *param*, the number of bytes to allocate and the device id on which the
    allocation should take place.

    Similarly, *free* should follow the signature
    ``void(*free)(void*, void*, int)`` with no return, taking the pointer to
    *param*, the pointer to the allocated memory and the device id on which the
    memory was allocated.

    Args:
        param (int): Address of *param*.
        malloc_func (int): Address of *malloc*.
        free_func (int): Address of *free*.
        owner (object): Reference to the owner object to keep the param and
            the functions alive.

    """

    def __init__(self, intptr_t param, intptr_t malloc_func,
                 intptr_t free_func, object owner):
        self._param = param
        self._malloc_func = malloc_func
        self._free_func = free_func
        self._owner = owner

    cpdef MemoryPointer malloc(self, size_t size):
        mem = CFunctionAllocatorMemory(size, self._param, self._malloc_func,
                                       self._free_func, device.get_device_id())
        return MemoryPointer(mem, 0)<|MERGE_RESOLUTION|>--- conflicted
+++ resolved
@@ -1075,13 +1075,9 @@
                 c.merge(chunk)
                 chunk = c
 
-<<<<<<< HEAD
-            _append_to_free_list(arena, a_index, a_flag, chunk)
+            _append_to_free_list(arena, chunk)
         finally:
             _unlock_no_gc(self._free_lock, gc_mode)
-=======
-            _append_to_free_list(arena, chunk)
->>>>>>> 5da0e830
 
     cpdef free_all_blocks(self, stream=None):
         """Free all **non-split** chunks"""

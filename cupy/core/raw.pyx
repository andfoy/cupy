--- conflicted
+++ resolved
@@ -311,13 +311,6 @@
             self.backend = 'nvcc'
             self.translate_cucomplex = False
 
-<<<<<<< HEAD
-        # trigger compiling or loading
-        IF no_cuda == 0:
-            cdef Module mod = self.module  # noqa
-
-=======
->>>>>>> 78a0b0e3
     @property
     def module(self):
         # The module is cached, so on the device where this has been called,

--- conflicted
+++ resolved
@@ -151,19 +151,11 @@
             If it is ``'sum'``, the output variable holds a scalar value.
 
     """
-<<<<<<< HEAD
-    D = x.size
-=======
-    assert isinstance(x, variable.Variable)
-    assert isinstance(mean, variable.Variable)
-    assert isinstance(ln_var, variable.Variable)
-
     if reduce not in ('sum', 'no'):
         raise ValueError(
             "only 'sum' and 'no' are valid for 'reduce', but '%s' is "
             'given' % reduce)
 
->>>>>>> 34c4c20d
     x_prec = exponential.exp(-ln_var)
     x_diff = x - mean
     x_power = (x_diff * x_diff) * x_prec * -0.5

--- conflicted
+++ resolved
@@ -8,17 +8,10 @@
 
 @testing.parameterize(*testing.product({
     'format': ['csr', 'csc'],
-<<<<<<< HEAD
-    'density': [0.9],
-    'dtype': ['float32', 'float64'],
-    'n_rows': [100000],
-    'n_cols': [1000]
-=======
     'density': [0.1, 0.4, 0.9],
     'dtype': ['float32', 'float64', 'complex64', 'complex128'],
     'n_rows': [15, 25],
     'n_cols': [15, 25]
->>>>>>> 9aa1322b
 }))
 @testing.with_requires('scipy')
 class TestSetitemIndexing(unittest.TestCase):
@@ -36,91 +29,11 @@
         # so we need to cast
         a = a.astype(self.dtype)
         if min is not None:
-<<<<<<< HEAD
             expected = a.get()
 
             cpu_start = time.time()
             expected[maj, min] = data
             cpu_stop = time.time() - cpu_start
-=======
-            expected = a.get()[maj, min]
-            actual = a[maj, min]
-        else:
-            expected = a.get()[maj]
-            actual = a[maj]
-
-        if cupy.sparse.isspmatrix(actual):
-            # print("actual indptr:   %s" % actual.indptr)
-            # print("expected indptr: %s" % expected.indptr)
-            # #
-            # print("actual:   %s" % actual.indices)
-            # print("expected: %s" % expected.indices)
-            actual.sort_indices()
-            expected.sort_indices()
-
-            cupy.testing.assert_array_equal(actual.indptr, expected.indptr)
-            cupy.testing.assert_array_equal(actual.indices, expected.indices)
-            cupy.testing.assert_array_equal(actual.data, expected.data)
-        else:
-
-            cupy.testing.assert_array_equal(actual.ravel(),
-                                            cupy.array(expected).ravel())
-
-    def test_major_slice(self):
-        self._run(slice(5, 9))
-        self._run(slice(9, 5))
-
-    def test_major_all(self):
-        self._run(slice(None))
-
-    def test_major_scalar(self):
-        self._run(10)
-
-    def test_major_fancy(self):
-        self._run([1, 5, 4])
-        self._run([10, 2])
-        self._run([2])
-
-    def test_major_slice_minor_slice(self):
-        self._run(slice(1, 5), slice(1, 5))
-
-    def test_major_slice_minor_all(self):
-        self._run(slice(1, 5), slice(None))
-        self._run(slice(5, 1), slice(None))
-
-    def test_major_slice_minor_scalar(self):
-        self._run(slice(1, 5), 5)
-        self._run(slice(5, 1), 5)
-        self._run(slice(5, 1, -1), 5)
-
-    def test_major_slice_minor_fancy(self):
-        self._run(slice(1, 10, 2), [1, 5, 4])
-
-    def test_major_scalar_minor_slice(self):
-        self._run(5, slice(1, 5))
-
-    def test_major_scalar_minor_all(self):
-        self._run(5, slice(None))
-
-    def test_major_scalar_minor_scalar(self):
-        self._run(5, 5)
-
-    def test_major_scalar_minor_fancy(self):
-        self._run(5, [1, 5, 4])
-
-    def test_major_all_minor_scalar(self):
-        self._run(slice(None), 5)
-
-    def test_major_all_minor_slice(self):
-        self._run(slice(None), slice(5, 10))
-
-    def test_major_all_minor_all(self):
-        self._run(slice(None), slice(None))
-
-    def test_major_all_minor_fancy(self):
-        self._run(slice(None), [1, 5, 2, 3, 4, 5, 4, 1, 5])
-        self._run(slice(None), [0, 3, 4, 1, 1, 5, 5, 2, 3, 4, 5, 4, 1, 5])
->>>>>>> 9aa1322b
 
             actual = a
 

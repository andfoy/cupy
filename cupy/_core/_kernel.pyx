import string
import warnings

import numpy

import cupy
from cupy.cuda import compiler
from cupy import _util

cimport cython  # NOQA

from libcpp cimport vector

from cupy.cuda cimport device
from cupy.cuda cimport function
from cupy.cuda cimport memory
from cupy.cuda cimport texture
from cupy._core cimport _accelerator
from cupy._core cimport _carray
from cupy._core cimport _scalar
from cupy._core._dtype cimport get_dtype, _raise_if_invalid_cast
from cupy._core._memory_range cimport may_share_bounds
from cupy._core._scalar import get_typename as _get_typename
from cupy._core cimport core
from cupy._core.core cimport _convert_object_with_cuda_array_interface
from cupy._core.core cimport _ndarray_init
from cupy._core.core cimport compile_with_cache
from cupy._core.core cimport _ndarray_base
from cupy._core cimport internal
from cupy_backends.cuda.api cimport runtime

try:
    import cupy_backends.cuda.libs.cutensor as cuda_cutensor
except ImportError:
    cuda_cutensor = None

from cupy._core import _fusion_thread_local


cdef inline bint _contains_zero(const shape_t& v) except? -1:
    for i in range(v.size()):
        if v[i] == 0:
            return True
    return False


@_util.memoize(for_each_device=True)
def _get_warpsize():
    device_id = runtime.getDevice()
    return runtime.getDeviceProperties(device_id)['warpSize']


cdef str _get_simple_elementwise_kernel_code(
        tuple params, tuple arginfos, str operation, str name,
        _TypeMap type_map, str preamble, str loop_prep='', str after_loop=''):
    # No loop unrolling due to avoid 64-bit division
    module_code = string.Template('''
    ${typedef_preamble}
    ${preamble}
    extern "C" __global__ void ${name}(${params}) {
      ${loop_prep};
      #pragma unroll 1
      CUPY_FOR(i, _ind.size()) {
        _ind.set(i);
        ${operation};
      }
      ${after_loop};
    }
    ''').substitute(
        typedef_preamble=type_map.get_typedef_code(),
        params=_get_kernel_params(params, arginfos),
        operation=operation,
        name=name,
        preamble=preamble,
        loop_prep=loop_prep,
        after_loop=after_loop)
    return module_code


cdef function.Function _get_simple_elementwise_kernel_from_code(
        str name, str code, tuple options=()):
    module = compile_with_cache(code, options)
    return module.get_function(name)


cdef function.Function _get_simple_elementwise_kernel(
        tuple params, tuple arginfos, str operation, str name,
        _TypeMap type_map, str preamble, str loop_prep='', str after_loop='',
        tuple options=()):
    code = _get_simple_elementwise_kernel_code(
        params, arginfos, operation, name, type_map, preamble, loop_prep,
        after_loop
    )
    return _get_simple_elementwise_kernel_from_code(name, code, options)


cdef inline int _get_kind_score(int kind):
    if b'b' == kind:
        return 0
    if b'u' == kind or b'i' == kind:
        return 1
    if b'f' == kind or b'c' == kind:
        return 2
    return -1


@cython.profile(False)
cdef inline _check_peer_access(_ndarray_base arr, int device_id):
    if arr.data.device_id == device_id:
        return

    msg = (
        f'The device where the array resides ({arr.data.device_id}) is '
        f'different from the current device ({device_id}).'
    )

    cdef bint peer_access = device._enable_peer_access(
        device_id, arr.data.device_id)
    if not peer_access:
        raise ValueError(
            f'{msg} Peer access is unavailable between these devices.')
    warnings.warn(
        f'{msg} Peer access has been activated automatically.',
        _util.PerformanceWarning)


cdef inline _preprocess_arg(int dev_id, arg, bint use_c_scalar):
    if isinstance(arg, _ndarray_base):
        s = arg
        _check_peer_access(<_ndarray_base>s, dev_id)
    elif isinstance(arg, texture.TextureObject):
        s = arg
    elif hasattr(arg, '__cuda_array_interface__'):
        s = _convert_object_with_cuda_array_interface(arg)
        _check_peer_access(<_ndarray_base>s, dev_id)
    elif hasattr(arg, '__cupy_get_ndarray__'):
        s = arg.__cupy_get_ndarray__()
        _check_peer_access(<_ndarray_base>s, dev_id)
    else:  # scalars or invalid args
        if use_c_scalar:
            s = _scalar.scalar_to_c_scalar(arg)
        else:
            s = _scalar.scalar_to_numpy_scalar(arg)
        if s is None:
            raise TypeError('Unsupported type %s' % type(arg))
    return s


cdef list _preprocess_args(int dev_id, args, bint use_c_scalar):
    """Preprocesses arguments for kernel invocation

    - Checks device compatibility for ndarrays
    - Converts Python/NumPy scalars:
      - If use_c_scalar is True, into CScalars.
      - If use_c_scalar is False, into NumPy scalars.
    """
    cdef list ret = []
    for arg in args:
        ret.append(_preprocess_arg(dev_id, arg, use_c_scalar))
    return ret


cdef list _preprocess_optional_args(int dev_id, args, bint use_c_scalar):
    """Preprocesses arguments for kernel invocation

    - Checks device compatibility for ndarrays
    - Converts Python/NumPy scalars:
      - If use_c_scalar is True, into CScalars.
      - If use_c_scalar is False, into NumPy scalars.
    """
    cdef list ret = []
    for arg in args:
        if arg is None:
            ret.append(None)
        else:
            ret.append(_preprocess_arg(dev_id, arg, use_c_scalar))
    return ret


cdef class _ArgInfo:
    # Holds metadata of an argument.
    # This class is immutable and used as a part of hash keys.

    def __init__(self, *args):
        arg_kind, typ, dtype, ndim, c_contiguous, index_32_bits = args
        self._init(arg_kind, typ, dtype, ndim, c_contiguous, index_32_bits)

    cdef _ArgInfo _init(
            self,
            _ArgKind arg_kind,
            type typ,
            object dtype,
            int ndim,
            bint c_contiguous,
            bint index_32_bits):
        self.arg_kind = arg_kind
        self.type = typ
        self.dtype = dtype
        self.ndim = ndim
        self.c_contiguous = c_contiguous
        self.index_32_bits = index_32_bits

    @staticmethod
    cdef _ArgInfo from_arg(object arg):
        typ = type(arg)
        if issubclass(typ, _ndarray_base):
            return _ArgInfo.from_ndarray(arg)
        if typ is _scalar.CScalar:
            return _ArgInfo.from_scalar(arg)
        if typ is _carray.Indexer:
            return _ArgInfo.from_indexer(arg)
        if typ is memory.MemoryPointer:
            return _ArgInfo.from_memptr(arg)
        if typ is texture.TextureObject:
            return _ArgInfo.from_texture(arg)
        assert False, typ

    @staticmethod
    cdef _ArgInfo from_ndarray(_ndarray_base arg):
        cdef _ArgInfo ret = _ArgInfo.__new__(_ArgInfo)
        ret._init(
            ARG_KIND_NDARRAY,
            type(arg),
            arg.dtype.type,
            arg._shape.size(),
            arg._c_contiguous,
            arg._index_32_bits)
        return ret

    @staticmethod
    cdef _ArgInfo from_scalar(_scalar.CScalar arg):
        cdef _ArgInfo ret = _ArgInfo.__new__(_ArgInfo)
        dtype = arg.get_numpy_type()
        ret._init(ARG_KIND_SCALAR, _scalar.CScalar, dtype, 0, True, True)
        return ret

    @staticmethod
    cdef _ArgInfo from_indexer(_carray.Indexer arg):
        cdef _ArgInfo ret = _ArgInfo.__new__(_ArgInfo)
        ret._init(
            ARG_KIND_INDEXER, _carray.Indexer, None, arg.ndim, True,
            arg._index_32_bits)
        return ret

    @staticmethod
    cdef _ArgInfo from_memptr(memory.MemoryPointer arg):
        cdef _ArgInfo ret = _ArgInfo.__new__(_ArgInfo)
        ret._init(
            ARG_KIND_POINTER, memory.MemoryPointer, None, 0, True, True)
        return ret

    @staticmethod
    cdef _ArgInfo from_texture(texture.TextureObject arg):
        cdef _ArgInfo ret = _ArgInfo.__new__(_ArgInfo)
        ret._init(
            ARG_KIND_TEXTURE, texture.TextureObject, None, 0, True, True)
        return ret

    def __hash__(self):
        return hash((self.arg_kind, self.type, self.dtype, self.ndim,
                     self.c_contiguous, self.index_32_bits))

    def __eq__(self, other):
        cdef _ArgInfo oth
        if not isinstance(other, _ArgInfo):
            return False
        oth = other
        return (
            self.arg_kind == oth.arg_kind
            and self.type is oth.type
            and self.dtype == oth.dtype
            and self.ndim == oth.ndim
            and self.c_contiguous == oth.c_contiguous
            and self.index_32_bits == oth.index_32_bits)

    def __repr__(self):
        return '<_ArgInfo({})>'.format(
            ' '.join([
                'arg_kind={!r}'.format(self.arg_kind),
                'type={!r}'.format(self.type),
                'dtype={!r}'.format(self.dtype),
                'ndim={!r}'.format(self.ndim),
                'c_contiguous={!r}'.format(self.c_contiguous),
                'index_32_bits={!r}'.format(self.index_32_bits),
            ]))

    cdef _ArgInfo as_ndarray_with_ndim(self, int ndim):
        # Returns an ndarray _ArgInfo with altered ndim.
        # If ndim is the same, self is returned untouched.
        assert self.arg_kind == ARG_KIND_NDARRAY
        if self.ndim == ndim:
            return self
        return _ArgInfo(
            ARG_KIND_NDARRAY, self.dtype, self.dtype, ndim, False, False)

    cdef bint is_ndarray(self):
        return self.arg_kind == ARG_KIND_NDARRAY

    cdef bint is_scalar(self):
        return self.arg_kind == ARG_KIND_SCALAR

    cdef str get_c_type(self):
        # Returns the C type representation.
        if self.arg_kind == ARG_KIND_NDARRAY:
            return 'CArray<%s, %d, %d, %d>' % (
                _get_typename(self.dtype), self.ndim,
                self.c_contiguous, self.index_32_bits)
        if self.arg_kind == ARG_KIND_SCALAR:
            return _get_typename(self.dtype)
        if self.arg_kind == ARG_KIND_INDEXER:
            return 'CIndexer<%d, %d>' % (self.ndim, self.index_32_bits)
        if self.arg_kind == ARG_KIND_TEXTURE:
            return 'cudaTextureObject_t'
        assert False

    cdef str get_param_c_type(self, ParameterInfo p):
        # Returns the C type representation in the global function's
        # parameter list.
        cdef str ctyp = self.get_c_type()
        if p.is_const:
            return 'const ' + ctyp
        return ctyp

    cdef str get_c_var_name(self, ParameterInfo p):
        if self.arg_kind in (ARG_KIND_NDARRAY, ARG_KIND_POINTER) and not p.raw:
            return '_raw_' + p.name
        return p.name


cdef tuple _get_arginfos(list args):
    return tuple([_ArgInfo.from_arg(a) for a in args])


cdef str _get_kernel_params(tuple params, tuple arginfos):
    cdef ParameterInfo p
    cdef _ArgInfo arginfo
    assert len(params) == len(arginfos)
    lst = []
    for i in range(len(params)):
        p = params[i]
        arginfo = arginfos[i]
        lst.append('{} {}'.format(
            arginfo.get_param_c_type(p),
            arginfo.get_c_var_name(p)))
    return ', '.join(lst)


cdef shape_t _reduce_dims(list args, tuple params, const shape_t& shape):
    """ Remove contiguous stride to optimize CUDA kernel."""
    cdef _ndarray_base arr

    if shape.size() <= 1 or len(args) == 0:
        return shape

    if len(args) == 1:  # fast path for reduction
        a = args[0]
        if (<ParameterInfo>params[0]).raw or not isinstance(a, _ndarray_base):
            return shape
        arr = a
        arr = arr.reduced_view()
        if arr is a:
            return shape
        else:
            args[0] = arr
            return arr._shape
    return _reduced_view_core(args, params, shape)


cdef shape_t _reduced_view_core(list args, tuple params, const shape_t& shape):
    cdef int i, ax, last_ax, ndim
    cdef Py_ssize_t total_size
    cdef shape_t vecshape, newshape, newstrides
    cdef vector.vector[int] array_indexes, axes
    cdef vector.vector[int] strides_indexes
    cdef ParameterInfo p
    cdef _ndarray_base arr

    ndim = shape.size()
    array_indexes.reserve(len(args))
    strides_indexes.reserve(len(args))
    for i in range(len(args)):
        p = params[i]
        if p.raw:
            continue
        a = args[i]
        if isinstance(a, _ndarray_base):
            array_indexes.push_back(i)
            arr = a
            if not arr._c_contiguous:
                if ndim == 2:  # short cut
                    return shape
                strides_indexes.push_back(i)

    if array_indexes.size() == 0:
        return shape

    if strides_indexes.size() == 0:
        # The input arrays are all c_contiguous
        i = array_indexes[0]
        arr = args[i]
        total_size = arr.size
        newshape.assign(<Py_ssize_t>1, total_size)
        newstrides.resize(1)
        for i in array_indexes:
            arr = args[i]
            newstrides[0] = arr.dtype.itemsize
            # TODO(niboshi): Confirm update_x_contiguity flags
            args[i] = arr._view(
                type(arr), newshape, newstrides, False, True, arr)
        return newshape

    axes.reserve(ndim)
    vecshape.reserve(ndim)
    for ax in range(ndim):
        vecshape.push_back(shape[ax])
    last_ax = -1
    for ax in range(ndim):
        if vecshape[ax] == 1:
            continue
        if last_ax < 0:
            last_ax = ax
            continue
        for i in strides_indexes:
            arr = args[i]
            if arr._strides[ax] * vecshape[ax] != arr._strides[last_ax]:
                axes.push_back(last_ax)
                break
        else:
            vecshape[ax] *= vecshape[last_ax]
        last_ax = ax
    if last_ax >= 0:
        axes.push_back(last_ax)
    if <int>axes.size() == ndim:
        return shape

    newshape.reserve(axes.size())
    newstrides.reserve(axes.size())
    for ax in axes:
        newshape.push_back(vecshape[ax])
    for i in array_indexes:
        arr = args[i]
        newstrides.clear()
        for ax in axes:
            newstrides.push_back(arr._strides[ax])
        # TODO(niboshi): Confirm update_x_contiguity flags
        args[i] = arr._view(type(arr), newshape, newstrides, False, True, arr)
    return newshape


cdef class ParameterInfo:

    def __init__(self, str param, bint is_const):
        self.name = None
        self.dtype = None
        self.ctype = None
        self.raw = False
        self.is_const = is_const
        s = tuple([i for i in param.split() if len(i) != 0])
        if len(s) < 2:
            raise Exception('Syntax error: %s' % param)

        t, self.name = s[-2:]
        if t == 'CIndexer':
            pass
        elif len(t) == 1:
            self.ctype = t
        else:
            dtype = get_dtype(t)
            self.dtype = dtype.type
            if dtype.name != t:
                raise ValueError('Wrong type %s' % t)
            self.ctype = _get_typename(self.dtype)

        for i in s[:-2]:
            if i == 'raw':
                self.raw = True
            elif i == '_non_const':
                self.is_const = False
            else:
                raise Exception('Unknown keyword "%s"' % i)

    def __hash__(self):
        return hash((
            self.name, self.dtype, self.ctype, self.raw, self.is_const))

    def __eq__(self, other):
        cdef ParameterInfo oth
        if not isinstance(other, ParameterInfo):
            return False
        oth = other
        return (
            self.name == oth.name
            and self.dtype == oth.dtype
            and self.ctype == oth.ctype
            and self.raw == oth.raw
            and self.is_const == oth.is_const)

    def __repr__(self):
        return '<ParameterInfo({})>'.format(
            ' '.join([
                'name={!r}'.format(self.name),
                'dtype={!r}'.format(self.dtype),
                'ctype={!r}'.format(self.ctype),
                'raw={!r}'.format(self.raw),
                'is_const={!r}'.format(self.is_const),
            ]))


@_util.memoize()
def _get_param_info(str s, is_const):
    if len(s) == 0:
        return ()
    return tuple([ParameterInfo(i, is_const) for i in s.strip().split(',')])


@_util.memoize()
def _decide_params_type(in_params, out_params, in_args_dtype, out_args_dtype):
    return _decide_params_type_core(in_params, out_params, in_args_dtype,
                                    out_args_dtype)


cdef class _TypeMap:

    def __init__(self, pairs):
        self._pairs = pairs

    def __hash__(self):
        return hash(self._pairs)

    def __eq__(self, other):
        if not isinstance(other, _TypeMap):
            return False
        return self._pairs == (<_TypeMap>other)._pairs

    def __str__(self):
        return '<_TypeMap {}>'.format(self._pairs)

    cdef str get_typedef_code(self):
        # Returns a code fragment of typedef statements used as preamble.
        return ''.join([
            'typedef %s %s;\n' % (_get_typename(ctype2), ctype1)
            for ctype1, ctype2 in self._pairs])


cdef tuple _decide_params_type_core(
        tuple in_params, tuple out_params, tuple in_args_dtype,
        tuple out_args_dtype):
    type_dict = {}
    if out_args_dtype:
        assert len(out_params) == len(out_args_dtype)
        for p, a in zip(out_params, out_args_dtype):
            if a is None:
                raise TypeError('Output arguments must be cupy.ndarray')
            if p.dtype is not None:
                if get_dtype(a) != get_dtype(p.dtype):
                    raise TypeError(
                        'Type is mismatched. %s %s %s' % (p.name, a, p.dtype))
            elif p.ctype in type_dict:
                t = type_dict[p.ctype]
                if get_dtype(t) != get_dtype(a):
                    raise TypeError(
                        'Type is mismatched. %s %s %s %s' % (
                            p.name, a, t, p.ctype))
            else:
                type_dict[p.ctype] = a

    assert len(in_params) == len(in_args_dtype)
    unknown_ctype = []  # TODO(leofang): remove this as it's unused?
    for p, a in zip(in_params, in_args_dtype):
        if a is None:
            if p.dtype is None:
                unknown_ctype.append(p.ctype)
        else:
            if p.dtype is not None:
                if numpy.dtype(a) != numpy.dtype(p.dtype):
                    raise TypeError(
                        'Type is mismatched. %s %s %s' % (p.name, a, p.dtype))
            elif p.ctype in type_dict:
                t = type_dict[p.ctype]
                if numpy.dtype(t) != numpy.dtype(a):
                    raise TypeError(
                        'Type is mismatched. %s %s %s %s' % (
                            p.name, a, t, p.ctype))
            else:
                type_dict[p.ctype] = a

    in_types = tuple([type_dict[p.ctype] if p.dtype is None else p.dtype
                      for p in in_params])
    out_types = tuple([type_dict[p.ctype] if p.dtype is None else p.dtype
                       for p in out_params])
    type_map = _TypeMap(tuple(sorted(type_dict.items())))
    return in_types, out_types, type_map


cdef list _broadcast(list args, tuple params, bint use_size, shape_t& shape):
    # `shape` is an output argument
    cdef Py_ssize_t i
    cdef ParameterInfo p
    cdef bint any_nonraw_array = False

    # Collect non-raw arrays
    value = []
    for i, a in enumerate(args):
        p = params[i]
        if not p.raw and isinstance(a, _ndarray_base):
            # Non-raw array
            any_nonraw_array = True
            value.append(a)
        else:
            value.append(None)

    if use_size:
        if any_nonraw_array:
            raise ValueError('Specified \'size\' can be used only '
                             'if all of the ndarray are \'raw\'.')
    else:
        if not any_nonraw_array:
            raise ValueError('Loop size is undecided.')

    # Perform broadcast.
    # Note that arrays in `value` are replaced with broadcasted ones.
    internal._broadcast_core(value, shape)

    # Restore raw arrays and scalars from the original list.
    for i, a in enumerate(value):
        if a is None:
            value[i] = args[i]
    return value


cdef _numpy_can_cast = numpy.can_cast


cdef list _get_out_args_from_optionals(
    subtype, list out_args, tuple out_types, const shape_t& out_shape, casting,
    obj
):
    cdef _ndarray_base arr

    while len(out_args) < len(out_types):
        out_args.append(None)

    for i, a in enumerate(out_args):
        if a is None:
            out_args[i] = _ndarray_init(
                subtype, out_shape, out_types[i], obj)
            continue

        if not isinstance(a, _ndarray_base):
            raise TypeError(
                'Output arguments type must be cupy.ndarray')
        arr = a
        if not internal.vector_equal(arr._shape, out_shape):
            raise ValueError('Out shape is mismatched')
        out_type = get_dtype(out_types[i])

        _raise_if_invalid_cast(out_type, arr.dtype, casting, "output operand")
    return out_args


cdef _copy_in_args_if_needed(list in_args, list out_args):
    # `in_args` is an input and output argument
    cdef _ndarray_base inp, out
    for i in range(len(in_args)):
        a = in_args[i]
        if isinstance(a, _ndarray_base):
            inp = a
            for out in out_args:
                if inp is not out and may_share_bounds(inp, out):
                    in_args[i] = inp.copy()
                    break


cdef list _get_out_args_with_params(
        list out_args, tuple out_types, const shape_t& out_shape,
        tuple out_params, bint is_size_specified):
    cdef ParameterInfo p
    cdef _ndarray_base arr
    if not out_args:
        for p in out_params:
            if p.raw and not is_size_specified:
                raise ValueError('Output array size is Undecided')
        return [_ndarray_init(
            cupy.ndarray, out_shape, t, None) for t in out_types]

    for i, p in enumerate(out_params):
        a = out_args[i]
        if not isinstance(a, _ndarray_base):
            raise TypeError(
                'Output arguments type must be cupy.ndarray')
        arr = a
        if not p.raw and not internal.vector_equal(arr._shape, out_shape):
            raise ValueError('Out shape is mismatched')
    return out_args


@_util.memoize()
def _get_elementwise_kernel_code(
        tuple arginfos, _TypeMap type_map,
        tuple params, str operation, str name,
        str preamble, str loop_prep='', str after_loop='', tuple options=()):
    cdef _ArgInfo arginfo

    op = []
    for p, arginfo in zip(params, arginfos):
        if arginfo.is_ndarray() and not p.raw:
            if p.is_const:
                fmt = 'const {t} &{n} = _raw_{n}[_ind.get()];'
            else:
                fmt = '{t} &{n} = _raw_{n}[_ind.get()];'
            op.append(fmt.format(t=p.ctype, n=p.name))
    op.append(operation)
    operation = '\n'.join(op)
    return _get_simple_elementwise_kernel_code(
        params, arginfos, operation, name, type_map,
        preamble, loop_prep, after_loop)


@_util.memoize(for_each_device=True)
def _get_elementwise_kernel(
        tuple arginfos, _TypeMap type_map,
        tuple params, str operation, str name,
        str preamble, str loop_prep='', str after_loop='', tuple options=()):
    cdef str code = _get_elementwise_kernel_code(
        arginfos, type_map, params, operation, name, preamble, loop_prep,
        after_loop
    )
    return _get_simple_elementwise_kernel_from_code(name, code, options)


cdef class ElementwiseKernel:

    """User-defined elementwise kernel.

    This class can be used to define an elementwise kernel with or without
    broadcasting.

    The kernel is compiled at an invocation of the
    :meth:`~ElementwiseKernel.__call__` method,
    which is cached for each device.
    The compiled binary is also cached into a file under the
    ``$HOME/.cupy/kernel_cache/`` directory with a hashed file name. The cached
    binary is reused by other processes.

    Args:
        in_params (str): Input argument list.
        out_params (str): Output argument list.
        operation (str): The body in the loop written in CUDA-C/C++.
        name (str): Name of the kernel function. It should be set for
            readability of the performance profiling.
        reduce_dims (bool): If ``False``, the shapes of array arguments are
            kept within the kernel invocation. The shapes are reduced
            (i.e., the arrays are reshaped without copy to the minimum
            dimension) by default. It may make the kernel fast by reducing the
            index calculations.
        options (tuple): Compile options passed to NVRTC. For details, see
            https://docs.nvidia.com/cuda/nvrtc/index.html#group__options.
        preamble (str): Fragment of the CUDA-C/C++ code that is inserted at the
            top of the cu file.
        no_return (bool): If ``True``, __call__ returns ``None``.
        return_tuple (bool): If ``True``, __call__ always returns tuple of
            array even if single value is returned.
        loop_prep (str): Fragment of the CUDA-C/C++ code that is inserted at
            the top of the kernel function definition and above the ``for``
            loop.
        after_loop (str): Fragment of the CUDA-C/C++ code that is inserted at
            the bottom of the kernel function definition.

    """

    cdef:
        readonly tuple in_params
        readonly tuple out_params
        readonly Py_ssize_t nin
        readonly Py_ssize_t nout
        readonly Py_ssize_t nargs
        readonly tuple params
        readonly object operation
        readonly str name
        readonly str __name__
        readonly bint reduce_dims
        readonly object preamble
        readonly bint no_return
        readonly bint return_tuple
        readonly dict kwargs
        readonly dict _params_type_memo
        readonly dict _elementwise_kernel_memo
        readonly dict _cached_codes

    def __init__(self, in_params, out_params, operation,
                 name='kernel', reduce_dims=True, preamble='',
                 no_return=False, return_tuple=False, **kwargs):
        if not compiler.is_valid_kernel_name(name):
            raise ValueError(
                'Invalid kernel name: "%s"' % name)

        self.in_params = _get_param_info(in_params, True)
        self.out_params = _get_param_info(out_params, False)
        self.nin = len(self.in_params)
        self.nout = len(self.out_params)
        self.nargs = self.nin + self.nout
        param_rest = _get_param_info('CIndexer _ind', False)
        self.params = self.in_params + self.out_params + param_rest
        self.operation = operation
        self.name = name
        self.reduce_dims = reduce_dims
        self.preamble = preamble
        self.no_return = no_return
        self.return_tuple = return_tuple
        self.kwargs = kwargs
        self._params_type_memo = {}
        self._cached_codes = {}
        names = [p.name for p in self.in_params + self.out_params]
        if 'i' in names:
            raise ValueError('Can not use \'i\' as a parameter name')
        self._elementwise_kernel_memo = {}
        # This is for profiling mechanisms to auto infer a name
        self.__name__ = name

    def __call__(self, *args, **kwargs):
        """Compiles and invokes the elementwise kernel.

        The compilation runs only if the kernel is not cached. Note that the
        kernels with different argument dtypes or dimensions are not
        compatible. It means that single ElementwiseKernel object may be
        compiled into multiple kernel binaries.

        Args:
            args: Arguments of the kernel.
            size (int): Range size of the indices.  By default, the range size
                is automatically determined from the result of broadcasting.
                This parameter must be specified if and only if all ndarrays
                are `raw` and the range size cannot be determined
                automatically.
            block_size (int): Number of threads per block. By default, the
                value is set to 128.

        Returns:
            If ``no_return`` has not set, arrays are returned according to the
            ``out_params`` argument of the ``__init__`` method.
            If ``no_return`` has set, ``None`` is returned.

        """
        cdef function.Function kern
        cdef Py_ssize_t size, i
        cdef list in_args, out_args
        cdef tuple in_types, out_types
        cdef shape_t shape

        size = kwargs.pop('size', -1)
        stream = kwargs.pop('stream', None)
        block_size = kwargs.pop('block_size', 128)
        if len(kwargs):
            raise TypeError('Wrong arguments %s' % kwargs)
        if block_size <= 0:
            raise ValueError('block_size must be greater than zero')
        n_args = len(args)
        if n_args != self.nin and n_args != self.nargs:
            raise TypeError(
                'Wrong number of arguments for {!r}. '
                'It must be either {} or {} (with outputs), '
                'but given {}.'.format(
                    self.name, self.nin, self.nargs, n_args))
        for arg in args:
            if hasattr(arg, '__cupy_override_elementwise_kernel__'):
                return arg.__cupy_override_elementwise_kernel__(
                    self, *args, **kwargs)
        dev_id = device.get_device_id()
        arg_list = _preprocess_args(dev_id, args, True)

        out_args = arg_list[self.nin:]
        # _broadcast updates shape
        in_args = _broadcast(
            arg_list, self.params, size != -1, shape)[:self.nin]

        in_ndarray_types = []
        for a in in_args:
            if isinstance(a, _ndarray_base):
                t = a.dtype.type
            elif isinstance(a, texture.TextureObject):
                t = 'cudaTextureObject_t'
            else:
                t = None
            in_ndarray_types.append(t)
        in_ndarray_types = tuple(in_ndarray_types)
        out_ndarray_types = tuple([a.dtype.type for a in out_args])

        in_types, out_types, type_map = self._decide_params_type(
            in_ndarray_types, out_ndarray_types)

        is_size_specified = False
        if size != -1:
            shape.assign(1, size)
            is_size_specified = True

        out_args = _get_out_args_with_params(
            out_args, out_types, shape, self.out_params, is_size_specified)
        if self.no_return:
            ret = None
        elif not self.return_tuple and self.nout == 1:
            ret = out_args[0]
        else:
            ret = tuple(out_args)

        if _contains_zero(shape):
            return ret

        for i, x in enumerate(in_args):
            if type(x) is _scalar.CScalar:
                (<_scalar.CScalar>x).apply_dtype(in_types[i])

        inout_args = in_args + out_args

        if self.reduce_dims:
            shape = _reduce_dims(inout_args, self.params, shape)
        indexer = _carray._indexer_init(shape)
        inout_args.append(indexer)

        arginfos = _get_arginfos(inout_args)
        kern = self._get_elementwise_kernel(dev_id, arginfos, type_map)
        kern.linear_launch(indexer.size, inout_args, shared_mem=0,
                           block_max_size=block_size, stream=stream)
        return ret

    cpdef tuple _decide_params_type(
            self, tuple in_args_dtype, tuple out_args_dtype):
        key = (in_args_dtype, out_args_dtype)
        ret = self._params_type_memo.get(key, None)
        if ret is not None:
            return ret
        ret = _decide_params_type_core(
            self.in_params, self.out_params, in_args_dtype, out_args_dtype)
        self._params_type_memo[key] = ret
        return ret

    cpdef function.Function _get_elementwise_kernel(
            self, int dev_id, tuple arginfos, _TypeMap type_map):
        key = (
            dev_id,
            arginfos,
            type_map)
        kern = self._elementwise_kernel_memo.get(key, None)
        if kern is not None:
            return kern
        kern = _get_elementwise_kernel(
            arginfos, type_map, self.params, self.operation,
            self.name, self.preamble, **self.kwargs)

        # Store the compiled kernel in the cache.
        # Potentially overwrite a duplicate cache entry because
        # _get_elementwise_kernel() may include IO wait.
        in_types = []
        for x in arginfos:
            if x.type is cupy.ndarray:
                in_types.append(cupy.dtype(x.dtype).char)
        in_types = tuple(in_types)
        if in_types not in self._cached_codes:
            code = _get_elementwise_kernel_code(
                arginfos, type_map, self.params, self.operation,
                self.name, self.preamble, **self.kwargs)
            self._cached_codes[in_types] = code
        self._elementwise_kernel_memo[key] = kern
        return kern

    @property
    def cached_codes(self):
        """Returns a dict that has input types as keys and codes values.

        This proprety method is for debugging purpose.
        The return value is not guaranteed to keep backward compatibility.
        """
        if len(self._cached_codes) == 0:
            warnings.warn(
                'No codes are cached because compilation is deferred until '
                'the first function call.')
        return dict([(k, v) for k, v in self._cached_codes.items()])

    @property
    def cached_code(self):
        """Returns `next(iter(self.cached_codes.values()))`.

        This proprety method is for debugging purpose.
        The return value is not guaranteed to keep backward compatibility.
        """
        codes = self._cached_codes
        if len(codes) > 1:
            warnings.warn(
                'The input types of the kernel could not be inferred. '
                'Please use `.cached_codes` instead.')
        return next(iter(codes.values()))


cdef str fix_cast_expr(src_type, dst_type, str expr):
    src_kind = get_dtype(src_type).kind
    dst_kind = get_dtype(dst_type).kind
    if src_kind == dst_kind:
        return expr
    if src_kind == 'b':
        # HIP has an issue with bool conversions detailed below
        if runtime._is_hip_environment:
            return f'_hip_bool_cast({expr})'
        else:
            return f'({expr}) ? 1 : 0'
    if src_kind == 'c':
        if dst_kind == 'b':
            return f'({expr}) != {_scalar.get_typename(src_type)}()'
        else:  # dst_kind in 'iuf' (int, uint, float)
            return f'({expr}).real()'
    return expr


cdef function.Function _get_ufunc_kernel(
        tuple in_types, tuple out_types, routine, tuple arginfos,
        bint has_where, params,
        name, preamble, loop_prep):
    cdef _ArgInfo arginfo
    cdef str str_type, str_var

    offset_where = len(in_types)
    offset_out = offset_where
    if has_where:
        offset_out += 1

    types = []
    op = []
    if has_where:
        arginfo = arginfos[offset_where]
        if arginfo.is_ndarray():
            op.append('if(!_raw__where[_ind.get()]) continue;')
        else:
            op.append('if(!_where) continue;')
    for i, x in enumerate(in_types):
        str_var = 'in%d' % i
        str_type = str_var + '_type'
        types.append((str_type, x))
        arginfo = arginfos[i]
        if arginfo.is_ndarray():
            op.append('const {} {}({});'.format(
                str_type,
                str_var,
                fix_cast_expr(arginfo.dtype, x, f'_raw_{str_var}[_ind.get()]')
            ))

    out_op = []
    for i, x in enumerate(out_types):
        str_var = 'out%d' % i
        str_type = str_var + '_type'
        types.append((str_type, x))
        arginfo = arginfos[i + offset_out]
        op.append(f'{str_type} {str_var};')
        out_op.append('{} = {};'.format(
            f'_raw_{str_var}[_ind.get()]',
            fix_cast_expr(x, arginfo.dtype, str_var)
        ))

    type_map = _TypeMap(tuple(types))

    op.append(routine)
    op.append(';')
    op.extend(out_op)
    operation = '\n'.join(op)
    # HIP/ROCm 4.3 has an issue with ifs and ternary operators
    #
    # int bool(int x) {
    #     if (x != 0) return 1;
    #     return 0;
    # }
    #
    # bool(5) == 1;  //false
    # bool(5) == 5;  //true
    #
    # also it simplifies  (a ? 1 : 0)  directly to a, and yields
    # an incorrect value
    if runtime._is_hip_environment:
        preamble += """
        __device__ int _hip_bool_cast(long long int x) {
            volatile int a = 1;
            if (x == 0) a = 0;
            return a;
        }
        """
    return _get_simple_elementwise_kernel(
        params, arginfos, operation, name, type_map, preamble,
        loop_prep=loop_prep)


cdef inline bint _check_should_use_min_scalar(list in_args) except? -1:
    cdef int kind, max_array_kind, max_scalar_kind
    cdef bint all_scalars
    all_scalars = True
    max_array_kind = -1
    max_scalar_kind = -1
    for i in in_args:
        kind = _get_kind_score(ord(i.dtype.kind))
        if isinstance(i, _ndarray_base):
            all_scalars = False
            max_array_kind = max(max_array_kind, kind)
        else:
            max_scalar_kind = max(max_scalar_kind, kind)
    return (max_scalar_kind != -1 and
            not all_scalars and
            max_array_kind >= max_scalar_kind)


cdef dict _mst_unsigned_to_signed = {
    i: (numpy.iinfo(j).max, (i, j))
    for i, j in [(numpy.dtype(i).type, numpy.dtype(i.lower()).type)
                 for i in "BHILQ"]}
cdef _numpy_min_scalar_type = numpy.min_scalar_type

cdef _min_scalar_type(x):
    # A non-negative integer may have two locally minimum scalar
    # types: signed/unsigned integer.
    # Return both for can_cast, while numpy.min_scalar_type only returns
    # the unsigned type.
    t = _numpy_min_scalar_type(x)
    dt = t.type
    if t.kind == 'u':
        m, dt2 = <tuple>_mst_unsigned_to_signed[dt]
        if x <= m:
            return dt2
    return dt


cdef class ufunc:

    """Universal function.

    Attributes:
        ~ufunc.name (str): The name of the universal function.
        ~ufunc.nin (int): Number of input arguments.
        ~ufunc.nout (int): Number of output arguments.
        ~ufunc.nargs (int): Number of all arguments.

    """

    cdef:
        readonly Py_ssize_t nin
        readonly Py_ssize_t nout
        readonly Py_ssize_t nargs
        readonly object name
        readonly _Ops _ops  # normal routines
        # routines based on explicitly given output dtype
        readonly _Ops _out_ops
        readonly object _preamble
        readonly object _loop_prep
        readonly object _default_casting
        readonly object _cutensor_op
        readonly int _cutensor_alpha
        readonly int _cutensor_gamma
        readonly str _scatter_op
        readonly tuple _params
        readonly tuple _params_with_where
        readonly dict _routine_cache
        readonly dict _kernel_memo
        readonly object __doc__
        readonly object __name__
        readonly object __module__

    def __init__(
            self, name, nin, nout, _Ops ops, preamble='', loop_prep='', doc='',
            default_casting=None, *, _Ops out_ops=None, cutensor_op=None,
<<<<<<< HEAD
            embed_signature=None):
=======
            scatter_op=None):
>>>>>>> a0ca7e38
        self.name = name
        self.__name__ = name
        self.nin = nin
        self.nout = nout
        self.nargs = nin + nout
        self._ops = ops
        self._out_ops = out_ops
        self._preamble = preamble
        self._loop_prep = loop_prep

        if default_casting is None:
            self._default_casting = 'same_kind'
        else:
            self._default_casting = default_casting

        if embed_signature is None:
            self.__doc__ = doc
        else:
            self.__doc__ = (
                _ufunc_doc_signature_formatter(self, embed_signature) +
                '\n\n' + doc
            )

        if cutensor_op is not None and cuda_cutensor is not None:
            self._cutensor_op, self._cutensor_alpha, self._cutensor_gamma = (
                getattr(cuda_cutensor, cutensor_op[0]),
                cutensor_op[1], cutensor_op[2])
        self._scatter_op = scatter_op

        _in_params = tuple(
            ParameterInfo('T in%d' % i, True)
            for i in range(nin))
        _out_params = tuple(
            ParameterInfo('T out%d' % i, False)
            for i in range(nout))
        _other_params = (
            ParameterInfo('CIndexer _ind', False),)
        self._params = _in_params + _out_params + _other_params
        self._params_with_where = (
            _in_params + (ParameterInfo('T _where', False),)
            + _out_params + _other_params)
        self._routine_cache = {}
        self._kernel_memo = {}

    def __repr__(self):
        return '<ufunc \'%s\'>' % self.name

    @property
    def types(self):
        """A list of type signatures.

        Each type signature is represented by type character codes of inputs
        and outputs separated by '->'.

        """
        types = []
        for op in self._ops.ops:
            in_str = ''.join([<str>get_dtype(t).char for t in op.in_types])
            out_str = ''.join([<str>get_dtype(t).char for t in op.out_types])
            types.append('%s->%s' % (in_str, out_str))
        return types

    def __call__(self, *args, **kwargs):
        """Applies the universal function to arguments elementwise.

        Args:
            args: Input arguments. Each of them can be a :class:`cupy.ndarray`
                object or a scalar. The output arguments can be omitted or be
                specified by the ``out`` argument.
            out (cupy.ndarray): Output array. It outputs to new arrays
                default.
            dtype: Data type specifier.

        Returns:
            Output array or a tuple of output arrays.

        """
        for arg in args:
            if hasattr(arg, '__cupy_override_elementwise_kernel__'):
                return arg.__cupy_override_elementwise_kernel__(
                    self, *args, **kwargs)

        if _fusion_thread_local.is_fusing():
            return _fusion_thread_local.call_ufunc(self, *args, **kwargs)

        cdef function.Function kern
        cdef list broad_values
        cdef shape_t shape

        out = kwargs.pop('out', None)
        where = kwargs.pop('_where', None)
        cdef bint has_where = where is not None
        dtype = kwargs.pop('dtype', None)
        # Note default behavior of casting is 'same_kind' on numpy>=1.10
        casting = kwargs.pop('casting', self._default_casting)
        if dtype is not None:
            dtype = get_dtype(dtype).type
        if kwargs:
            raise TypeError('Wrong arguments %s' % kwargs)

        n_args = len(args)
        if not (self.nin <= n_args <= self.nargs):
            # TODO(kataoka): Fix error message for nout >= 2 (e.g. divmod)
            raise TypeError(
                'Wrong number of arguments for {!r}. '
                'It must be either {} or {} (with outputs), '
                'but given {}.'.format(
                    self.name, self.nin, self.nargs, n_args))

        # parse inputs (positional) and outputs (positional or keyword)
        in_args = args[:self.nin]
        out_args = args[self.nin:]
        if out is not None:
            if out_args:
                raise ValueError('Cannot specify \'out\' as both '
                                 'a positional and keyword argument')
            if isinstance(out, tuple):
                if len(out) != self.nout:
                    raise ValueError(
                        "The 'out' tuple must have exactly one entry per "
                        "ufunc output")
                out_args = out
            else:
                if 1 != self.nout:
                    raise ValueError("'out' must be a tuple of arrays")
                out_args = out,

        dev_id = device.get_device_id()
        in_args = _preprocess_args(dev_id, in_args, False)
        out_args = _preprocess_optional_args(dev_id, out_args, False)
        given_out_args = [o for o in out_args if o is not None]

        # TODO(kataoka): Typecheck `in_args` w.r.t. `casting` (before
        # broadcast).
        if has_where:
            where_args = _preprocess_args(dev_id, (where,), False)
            x = where_args[0]
            if isinstance(x, _ndarray_base):
                # NumPy seems using casting=safe here
                if x.dtype != bool:
                    raise TypeError(
                        f'Cannot cast array data from {x.dtype!r} to '
                        f'{get_dtype(bool)!r} according to the rule \'safe\'')
            else:
                # NumPy does not seem raising TypeError.
                # CuPy does not have to support `where=object()` etc. and
                # `_preprocess_args` rejects it anyway.
                where_args[0] = _scalar.CScalar.from_numpy_scalar_with_dtype(
                    x, numpy.bool_)
        else:
            where_args = []

        # _copy_in_args_if_needed updates in_args
        _copy_in_args_if_needed(in_args, given_out_args)
        _copy_in_args_if_needed(where_args, given_out_args)
        broad_values = in_args + where_args + given_out_args
        # _broadcast updates shape
        internal._broadcast_core(broad_values, shape)

        if (self._cutensor_op is not None
                and _accelerator.ACCELERATOR_CUTENSOR in
                _accelerator._elementwise_accelerators):
            if (self.nin == 2 and self.nout == 1 and
                    isinstance(in_args[0], _ndarray_base) and
                    isinstance(in_args[1], _ndarray_base)):
                import cupyx.cutensor
                ret = cupyx.cutensor._try_elementwise_binary_routine(
                    in_args[0], in_args[1], dtype,
                    out_args[0] if len(out_args) == 1 else None,
                    self._cutensor_op,
                    self._cutensor_alpha,
                    self._cutensor_gamma,
                )
                if ret is not None:
                    return ret

        op = self._ops.guess_routine(
            self.name, self._routine_cache, in_args, dtype, self._out_ops)

        # Determine a template object from which we initialize the output when
        # inputs have subclass instances
        def issubclass1(cls, classinfo):
            return issubclass(cls, classinfo) and cls is not classinfo
        subtype = cupy.ndarray
        template = None
        for in_arg in in_args:
            in_arg_type = type(in_arg)
            if issubclass1(in_arg_type, cupy.ndarray):
                subtype = in_arg_type
                template = in_arg
                break

        out_args = _get_out_args_from_optionals(
            subtype, out_args, op.out_types, shape, casting, template)
        if self.nout == 1:
            ret = out_args[0]
        else:
            ret = tuple(out_args)

        if _contains_zero(shape):
            return ret

        inout_args = []
        for i, t in enumerate(op.in_types):
            x = broad_values[i]
            inout_args.append(
                x if isinstance(x, _ndarray_base) else
                _scalar.CScalar.from_numpy_scalar_with_dtype(x, t))
        if has_where:
            x = broad_values[self.nin]
            inout_args.append(x)
        inout_args.extend(out_args)
        shape = _reduce_dims(inout_args, self._params, shape)
        indexer = _carray._indexer_init(shape)
        inout_args.append(indexer)
        arginfos = _get_arginfos(inout_args)

        kern = self._get_ufunc_kernel(dev_id, op, arginfos, has_where)

        kern.linear_launch(indexer.size, inout_args)
        return ret

    cdef str _get_name_with_type(self, tuple arginfos, bint has_where):
        cdef str name = self.name
        if has_where:
            name += '_where'
        cdef _ArgInfo arginfo
        inout_type_words = []
        for arginfo in arginfos:
            dtype = str(numpy.dtype(arginfo.dtype))
            if arginfo.is_ndarray():
                inout_type_words.append(dtype)
            elif arginfo.is_scalar():
                inout_type_words.append(dtype.rstrip('0123456789'))
        return '{}__{}'.format(name, '_'.join(inout_type_words))

    cdef function.Function _get_ufunc_kernel(
            self, int dev_id, _Op op, tuple arginfos, bint has_where):
        cdef function.Function kern
        key = (dev_id, op, arginfos, has_where)
        kern = self._kernel_memo.get(key, None)
        if kern is None:
            name = self._get_name_with_type(arginfos, has_where)
            params = self._params_with_where if has_where else self._params
            kern = _get_ufunc_kernel(
                op.in_types, op.out_types, op.routine, arginfos, has_where,
                params, name, self._preamble, self._loop_prep)
            self._kernel_memo[key] = kern
        return kern

    def outer(self, A, B, **kwargs):
        """Apply the ufunc operation to all pairs of elements in A and B.

        .. seealso::
           :meth:`numpy.ufunc.outer`

        """
        A = core.array(A)
        B = core.array(B)
        ndim_a = A.ndim
        ndim_b = B.ndim
        A = A.reshape(A.shape + (1,) * ndim_b)
        B = B.reshape((1,) * ndim_a + B.shape)
        return self(A, B, **kwargs)

    def at(self, a, indices, b=None):
        """Apply in place operation on the operand ``a`` for elements
        specified by ``indices``.

        .. seealso::
           :meth:`numpy.ufunc.at`
        """
        if self._scatter_op is not None:
            a._scatter_op(indices, b, self._scatter_op)
        else:
            raise NotImplementedError(f'`{self.name}.at` is not supported yet')

    def reduce(self, array, axis=0, dtype=None, out=None, keepdims=False):
        """Reduce ``array`` applying ufunc.

        .. seealso::
           :meth:`numpy.ufunc.reduce`
        """
        if self.name == 'cupy_add':
            return array.sum(axis, dtype, out, keepdims)
        if self.name == 'cupy_multiply':
            return array.prod(axis, dtype, out, keepdims)
        raise NotImplementedError(f'`{self.name}.reduce` is not supported yet')

    def accumulate(self, array, axis=0, dtype=None, out=None):
        """Accumulate ``array`` applying ufunc.

        .. seealso::
           :meth:`numpy.ufunc.accumulate`
        """
        if self.name == 'cupy_add':
            return array.cumsum(axis, dtype, out)
        if self.name == 'cupy_multiply':
            return array.cumprod(axis, dtype, out)
        raise NotImplementedError(
            f'`{self.name}.accumulate` is not supported yet')

    def reduceat(self, array, indices, axis=0, dtype=None, out=None):
        """Reduce ``array`` applying ufunc with indices.

        .. seealso::
           :meth:`numpy.ufunc.reduceat`
        """
        if self.name == 'cupy_add':
            return array._add_reduceat(indices, axis, dtype, out)
        raise NotImplementedError(
            f'`{self.name}.reduceat` is not supported yet')


def _ufunc_doc_signature_formatter(ufunc, name):
    # Based on implementation in NumPy (numpy/core/_internal.py)

    # input arguments are simple
    if ufunc.nin == 1:
        in_args = 'x'
    else:
        in_args = ', '.join(f'x{i+1}' for i in range(ufunc.nin))

    # output arguments are both keyword or positional
    if ufunc.nout == 0:
        out_args = ', /, out=()'
    elif ufunc.nout == 1:
        out_args = ', /, out=None'
    else:
        out_args = '[, {positional}], / [, out={default}]'.format(
            positional=', '.join(
                'out{}'.format(i+1) for i in range(ufunc.nout)),
            default=repr((None,)*ufunc.nout)
        )

    # keyword only args depend on whether this is a gufunc
    kwargs = (
        f", casting='{ufunc._default_casting}'"
        ", dtype=None"
    )

    # join all the parts together
    return '{name}({in_args}{out_args}, *{kwargs})'.format(
        name=name,
        in_args=in_args,
        out_args=out_args,
        kwargs=kwargs
    )


cdef class _Op:

    def __init__(
            self, tuple in_types, tuple out_types, object routine,
            object error_func):
        if error_func is None:
            assert routine is not None
        else:
            assert callable(error_func)
        self.in_types = in_types
        self.out_types = out_types
        self.nin = len(in_types)
        self.nout = len(out_types)
        self.routine = routine
        self.error_func = error_func

    @staticmethod
    cdef _Op _from_type_and_routine_or_error_func(
            str typ, object routine, object error_func):
        # TODO(niboshi): Write type mapping specification.
        types = typ.split('->')
        if len(types) == 1:
            in_types = out_types = tuple(types)
        else:
            in_types, out_types = map(tuple, types)
        in_types = tuple([get_dtype(t).type for t in in_types])
        out_types = tuple([get_dtype(t).type for t in out_types])
        return _Op(in_types, out_types, routine, error_func)

    @staticmethod
    cdef _Op from_type_and_routine(str typ, routine):
        return _Op._from_type_and_routine_or_error_func(typ, routine, None)

    @staticmethod
    cdef _Op from_type_and_error_func(str typ, error_func):
        return _Op._from_type_and_routine_or_error_func(typ, None, error_func)

    cdef check_valid(self):
        if self.error_func is not None:
            self.error_func()

    cpdef tuple get_in_dtypes(self):
        return tuple([get_dtype(t) for t in self.in_types])

    cpdef tuple get_out_dtypes(self):
        return tuple([get_dtype(t) for t in self.out_types])


cdef class _Ops:

    def __init__(self, tuple ops):
        assert len(ops) > 0
        nin = ops[0].nin
        nout = ops[0].nout
        assert all(op.nin == nin for op in ops)
        assert all(op.nout == nout for op in ops)
        self.ops = ops
        self.nin = nin
        self.nout = nout

    @staticmethod
    cdef _Ops from_tuples(object ops, routine):
        ops_ = []
        for t in ops:
            if isinstance(t, tuple):
                typ, rt = t
                if isinstance(rt, tuple):
                    rt = tuple([r1 or r2 for r1, r2 in zip(rt, routine)])
                elif not isinstance(rt, str):
                    assert callable(rt)
                    ops_.append(_Op.from_type_and_error_func(typ, rt))
                    continue
            else:
                assert isinstance(t, str)
                typ, rt = t, routine
            ops_.append(_Op.from_type_and_routine(typ, rt))
        return _Ops(tuple(ops_))

    cpdef _Op guess_routine(
            self, str name, dict cache, list in_args, dtype, _Ops out_ops):
        cdef _Ops ops_
        if dtype is None:
            use_raw_value = _check_should_use_min_scalar(in_args)
            if use_raw_value:
                in_types = tuple([
                    a.dtype.type if isinstance(a, _ndarray_base)
                    else _min_scalar_type(a)
                    for a in in_args])
            else:
                in_types = tuple([a.dtype.type for a in in_args])
            op = cache.get(in_types, ())
            if op is ():
                op = self._guess_routine_from_in_types(in_types)
                cache[in_types] = op
        else:
            op = cache.get(dtype, ())
            if op is ():
                ops_ = out_ops or self
                op = ops_._guess_routine_from_dtype(dtype)
                cache[dtype] = op

        if op is not None:
            # raise TypeError if the type combination is disallowed
            (<_Op>op).check_valid()

            return op

        if dtype is None:
            dtype = tuple([a.dtype.type for a in in_args])
        raise TypeError('Wrong type (%s) of arguments for %s' %
                        (dtype, name))

    cpdef _Op _guess_routine_from_in_types(
            self, tuple in_types, object can_cast=_numpy_can_cast):
        cdef _Op op
        cdef tuple op_types
        cdef Py_ssize_t n = len(in_types)
        cdef Py_ssize_t i
        for op in self.ops:
            op_types = op.in_types
            for i in range(n):
                it = in_types[i]
                ot = op_types[i]
                if isinstance(it, tuple):
                    if not can_cast(it[0], ot) and not can_cast(it[1], ot):
                        break
                elif not can_cast(it, ot):
                    break
            else:
                return op
        return None

    cpdef _Op _guess_routine_from_dtype(self, object dtype):
        cdef _Op op
        cdef tuple op_types
        for op in self.ops:
            op_types = op.out_types
            for t in op_types:
                if t != dtype:
                    break
            else:
                return op
        return None


cpdef create_ufunc(name, ops, routine=None, preamble='', doc='',
                   default_casting=None, loop_prep='', out_ops=None,
<<<<<<< HEAD
                   cutensor_op=None, embed_signature=None):
=======
                   cutensor_op=None, scatter_op=None):
>>>>>>> a0ca7e38
    ops_ = _Ops.from_tuples(ops, routine)
    _out_ops = None if out_ops is None else _Ops.from_tuples(out_ops, routine)
    return ufunc(
        name, ops_.nin, ops_.nout, ops_, preamble,
        loop_prep, doc, default_casting=default_casting, out_ops=_out_ops,
<<<<<<< HEAD
        cutensor_op=cutensor_op, embed_signature=embed_signature)
=======
        cutensor_op=cutensor_op, scatter_op=scatter_op)
>>>>>>> a0ca7e38
<|MERGE_RESOLUTION|>--- conflicted
+++ resolved
@@ -1160,11 +1160,7 @@
     def __init__(
             self, name, nin, nout, _Ops ops, preamble='', loop_prep='', doc='',
             default_casting=None, *, _Ops out_ops=None, cutensor_op=None,
-<<<<<<< HEAD
-            embed_signature=None):
-=======
-            scatter_op=None):
->>>>>>> a0ca7e38
+            scatter_op=None, embed_signature=None):
         self.name = name
         self.__name__ = name
         self.nin = nin
@@ -1662,18 +1658,11 @@
 
 cpdef create_ufunc(name, ops, routine=None, preamble='', doc='',
                    default_casting=None, loop_prep='', out_ops=None,
-<<<<<<< HEAD
-                   cutensor_op=None, embed_signature=None):
-=======
-                   cutensor_op=None, scatter_op=None):
->>>>>>> a0ca7e38
+                   cutensor_op=None, scatter_op=None, embed_signature=None):
     ops_ = _Ops.from_tuples(ops, routine)
     _out_ops = None if out_ops is None else _Ops.from_tuples(out_ops, routine)
     return ufunc(
         name, ops_.nin, ops_.nout, ops_, preamble,
         loop_prep, doc, default_casting=default_casting, out_ops=_out_ops,
-<<<<<<< HEAD
-        cutensor_op=cutensor_op, embed_signature=embed_signature)
-=======
-        cutensor_op=cutensor_op, scatter_op=scatter_op)
->>>>>>> a0ca7e38
+        cutensor_op=cutensor_op, scatter_op=scatter_op,
+        embed_signature=embed_signature)
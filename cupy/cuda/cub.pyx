# distutils: language = c++

"""Wrapper of CUB functions for CuPy API."""

from cpython cimport sequence

from cupy_backends.cuda.api.driver cimport Stream as Stream_t
<<<<<<< HEAD
from cupy._core.core cimport _internal_ascontiguousarray
from cupy._core.core cimport _internal_asfortranarray
from cupy._core.internal cimport _contig_axes
=======
from cupy_backends.cuda.api cimport runtime
from cupy.core.core cimport _internal_ascontiguousarray
from cupy.core.core cimport _internal_asfortranarray
from cupy.core.internal cimport _contig_axes
>>>>>>> cd2550f1
from cupy.cuda cimport common
from cupy.cuda cimport device
from cupy.cuda cimport memory
from cupy.cuda cimport stream

import numpy


###############################################################################
# Const
###############################################################################

CUB_support_dtype_without_half = [numpy.int8, numpy.uint8,
                                  numpy.int16, numpy.uint16,
                                  numpy.int32, numpy.uint32,
                                  numpy.int64, numpy.uint64,
                                  numpy.float32, numpy.float64,
                                  numpy.complex64, numpy.complex128]

CUB_support_dtype_with_half = CUB_support_dtype_without_half + [numpy.float16]

CUB_support_dtype = {}

CUB_sum_support_dtype_without_half = [numpy.int64, numpy.uint64,
                                      numpy.float32, numpy.float64,
                                      numpy.complex64, numpy.complex128]

CUB_sum_support_dtype_with_half = \
    CUB_sum_support_dtype_without_half + [numpy.float16]

CUB_sum_support_dtype = {}


###############################################################################
# Extern
###############################################################################

cdef extern from 'cupy_cub.h' nogil:
    void cub_device_reduce(void*, size_t&, void*, void*, int, Stream_t,
                           int, int)
    void cub_device_segmented_reduce(void*, size_t&, void*, void*, int, int,
                                     Stream_t, int, int)
    void cub_device_spmv(void*, size_t&, void*, void*, void*, void*, void*,
                         int, int, int, Stream_t, int)
    void cub_device_scan(void*, size_t&, void*, void*, int, Stream_t, int, int)
    void cub_device_histogram_range(void*, size_t&, void*, void*, int, void*,
                                    size_t, Stream_t, int)
    size_t cub_device_reduce_get_workspace_size(void*, void*, int, Stream_t,
                                                int, int)
    size_t cub_device_segmented_reduce_get_workspace_size(
        void*, void*, int, int, Stream_t, int, int)
    size_t cub_device_spmv_get_workspace_size(
        void*, void*, void*, void*, void*, int, int, int, Stream_t, int)
    size_t cub_device_scan_get_workspace_size(
        void*, void*, int, Stream_t, int, int)
    size_t cub_device_histogram_range_get_workspace_size(
        void*, void*, int, void*, size_t, Stream_t, int)

    # Build-time version
    int CUPY_CUB_VERSION_CODE


###############################################################################
# Python interface
###############################################################################

available = True


def get_build_version():
    if CUPY_CUB_VERSION_CODE == -1:
        return '<unknown>'
    return CUPY_CUB_VERSION_CODE


cdef tuple _get_output_shape(ndarray arr, tuple out_axis, bint keepdims):
    cdef tuple out_shape

    if not keepdims:
        out_shape = tuple([arr.shape[axis] for axis in out_axis])
    else:
        out_shape = tuple([arr.shape[axis] if axis in out_axis else 1
                           for axis in range(arr.ndim)])
    return out_shape


cpdef Py_ssize_t _preprocess_array(tuple arr_shape, tuple reduce_axis,
                                   tuple out_axis, str order) except -1:
    '''
    This function more or less follows the logic of _get_permuted_args() in
    reduction.pxi. The input array arr is C- or F- contiguous along axis.
    '''
    cdef tuple axis_permutes, out_shape
    cdef Py_ssize_t contiguous_size = 1

    # one more sanity check?
    if order == 'C':
        axis_permutes = out_axis + reduce_axis
    elif order == 'F':
        axis_permutes = reduce_axis + out_axis
    assert axis_permutes == tuple(range(len(arr_shape)))

    for axis in reduce_axis:
        contiguous_size *= arr_shape[axis]
    return contiguous_size


def device_reduce(ndarray x, op, tuple out_axis, out=None,
                  bint keepdims=False):
    cdef ndarray y
    cdef memory.MemoryPointer ws
    cdef int dtype_id, ndim_out, kv_bytes, x_size, op_code
    cdef size_t ws_size
    cdef void *x_ptr
    cdef void *y_ptr
    cdef void *ws_ptr
    cdef Stream_t s
    cdef tuple out_shape

    if keepdims:
        out_shape = _get_output_shape(x, out_axis, keepdims)
        ndim_out = len(out_shape)
    else:
        ndim_out = 0

    if out is not None and out.ndim != ndim_out:
        raise ValueError(
            'output parameter for reduction operation has the wrong number of '
            'dimensions')
    if op not in (CUPY_CUB_SUM, CUPY_CUB_PROD, CUPY_CUB_MIN, CUPY_CUB_MAX,
                  CUPY_CUB_ARGMIN, CUPY_CUB_ARGMAX):
        raise ValueError('only CUPY_CUB_SUM, CUPY_CUB_PROD, CUPY_CUB_MIN, '
                         'CUPY_CUB_MAX, CUPY_CUB_ARGMIN, and CUPY_CUB_ARGMAX '
                         'are supported.')
    if x.size == 0 and op not in (CUPY_CUB_SUM, CUPY_CUB_PROD):
        raise ValueError('zero-size array to reduction operation {} which has '
                         'no identity'.format(op.name))
    x = _internal_ascontiguousarray(x)

    if op in (CUPY_CUB_SUM, CUPY_CUB_PROD, CUPY_CUB_MIN, CUPY_CUB_MAX):
        y = ndarray((), x.dtype)
    else:  # argmin and argmax
        # cub::KeyValuePair has 1 int + 1 arbitrary type
        kv_bytes = (4 + x.dtype.itemsize)
        y = ndarray((kv_bytes,), numpy.int8)
    x_ptr = <void *>x.data.ptr
    y_ptr = <void *>y.data.ptr
    dtype_id = common._get_dtype_id(x.dtype)
    s = <Stream_t>stream.get_current_stream_ptr()
    x_size = <int>x.size
    ws_size = cub_device_reduce_get_workspace_size(x_ptr, y_ptr, x.size, s,
                                                   op, dtype_id)
    ws = memory.alloc(ws_size)
    ws_ptr = <void *>ws.ptr
    op_code = <int>op
    with nogil:
        cub_device_reduce(ws_ptr, ws_size, x_ptr, y_ptr, x_size, s, op_code,
                          dtype_id)
    if op in (CUPY_CUB_ARGMIN, CUPY_CUB_ARGMAX):
        # get key from KeyValuePair: need to reinterpret the first 4 bytes
        # and then cast it
        y = y[0:4].view(numpy.int32).astype(numpy.int64)[0]
        y = y.reshape(())

    if keepdims:
        y = y.reshape(out_shape)
    if out is not None:
        out[...] = y
        y = out
    return y


def device_segmented_reduce(ndarray x, op, tuple reduce_axis,
                            tuple out_axis, out=None, bint keepdims=False,
                            Py_ssize_t contiguous_size=0):
    cdef ndarray y, offset
    cdef str order
    cdef memory.MemoryPointer ws
    cdef void* x_ptr
    cdef void* y_ptr
    cdef void* ws_ptr
    cdef void* offset_start_ptr
    cdef int dtype_id, n_segments, op_code
    cdef size_t ws_size
    cdef tuple out_shape
    cdef Stream_t s

    if op not in (CUPY_CUB_SUM, CUPY_CUB_PROD, CUPY_CUB_MIN, CUPY_CUB_MAX):
        raise ValueError('only CUPY_CUB_SUM, CUPY_CUB_PROD, CUPY_CUB_MIN, '
                         'and CUPY_CUB_MAX are supported.')
    if x.size == 0 and op not in (CUPY_CUB_SUM, CUPY_CUB_PROD):
        raise ValueError('zero-size array to reduction operation {} which has '
                         'no identity'.format(op.name))
    if x.flags.c_contiguous:
        order = 'C'
    elif x.flags.f_contiguous:
        order = 'F'
    else:  # impossible at this point, just in case
        raise RuntimeError('input is neither C- nor F- contiguous.')

    # prepare input
    out_shape = _get_output_shape(x, out_axis, keepdims)
    x_ptr = <void*>x.data.ptr
    y = ndarray(out_shape, dtype=x.dtype, order=order)
    y_ptr = <void*>y.data.ptr
    if out is not None and out.shape != out_shape:
        raise ValueError(
            'output parameter for reduction operation has the wrong shape')
    if x.size == 0:  # for CUPY_CUB_SUM & CUPY_CUB_PROD
        if out is not None:
            y = out
        if op == CUPY_CUB_SUM:
            y[...] = 0
        elif op == CUPY_CUB_PROD:
            y[...] = 1
        return y
    n_segments = x.size//contiguous_size
    s = <Stream_t>stream.get_current_stream_ptr()
    dtype_id = common._get_dtype_id(x.dtype)

    # get workspace size and then fire up
    ws_size = cub_device_segmented_reduce_get_workspace_size(
        x_ptr, y_ptr, n_segments, contiguous_size, s, op, dtype_id)
    ws = memory.alloc(ws_size)
    ws_ptr = <void*>ws.ptr
    op_code = <int>op
    with nogil:
        cub_device_segmented_reduce(ws_ptr, ws_size, x_ptr, y_ptr, n_segments,
                                    contiguous_size, s, op_code, dtype_id)

    if out is not None:
        out[...] = y
        y = out
    return y


def device_csrmv(int n_rows, int n_cols, int nnz, ndarray values,
                 ndarray indptr, ndarray indices, ndarray x):
    cdef ndarray y
    cdef memory.MemoryPointer ws
    cdef void* values_ptr
    cdef void* row_offsets_ptr
    cdef void* col_indices_ptr
    cdef void* x_ptr
    cdef void* y_ptr
    cdef void* ws_ptr
    cdef int dtype_id
    cdef size_t ws_size
    cdef Stream_t s

    if x.ndim != 1:
        raise ValueError('array must be 1d')
    if x.size != n_cols:
        raise ValueError("size of array does not match the CSR matrix")
    if runtime._is_hip_environment:
        raise RuntimeError("hipCUB does not support SpMV")

    if values.dtype == x.dtype:
        dtype = values.dtype
    else:
        dtype = numpy.promote_types(values.dtype, x.dtype)
        values = values.astype(dtype, "C", None, None, False)
        x = x.astype(dtype, "C", None, None, False)

    # CSR matrix attributes
    values_ptr = <void*>values.data.ptr
    row_offsets_ptr = <void*>indptr.data.ptr
    col_indices_ptr = <void*>indices.data.ptr

    x_ptr = <void*>x.data.ptr

    # prepare output array
    y = ndarray((n_rows,), dtype=dtype)
    y_ptr = <void*>y.data.ptr

    s = <Stream_t>stream.get_current_stream_ptr()
    dtype_id = common._get_dtype_id(dtype)

    # get workspace size and then fire up
    ws_size = cub_device_spmv_get_workspace_size(
        values_ptr, row_offsets_ptr, col_indices_ptr, x_ptr, y_ptr, n_rows,
        n_cols, nnz, s, dtype_id)
    ws = memory.alloc(ws_size)
    ws_ptr = <void *>ws.ptr
    with nogil:
        cub_device_spmv(ws_ptr, ws_size, values_ptr, row_offsets_ptr,
                        col_indices_ptr, x_ptr, y_ptr, n_rows, n_cols, nnz, s,
                        dtype_id)

    return y


def device_scan(ndarray x, op):
    cdef memory.MemoryPointer ws
    cdef int dtype_id, x_size, op_code
    cdef size_t ws_size
    cdef void *x_ptr
    cdef void *ws_ptr
    cdef Stream_t s

    if op not in (CUPY_CUB_CUMSUM, CUPY_CUB_CUMPROD):
        raise ValueError('only CUPY_CUB_CUMSUM and CUPY_CUB_CUMPROD '
                         'are supported.')

    # determine shape: x is either 1D (with axis=None,0) or ND but ravelled.
    x_size = <int>x.size
    if x_size == 0:
        return x

    x = _internal_ascontiguousarray(x)
    x_ptr = <void *>x.data.ptr
    s = <Stream_t>stream.get_current_stream_ptr()
    dtype_id = common._get_dtype_id(x.dtype)
    ws_size = cub_device_scan_get_workspace_size(x_ptr, x_ptr, x_size, s,
                                                 op, dtype_id)
    ws = memory.alloc(ws_size)
    ws_ptr = <void *>ws.ptr
    op_code = <int>op
    with nogil:
        # the scan is in-place
        cub_device_scan(ws_ptr, ws_size, x_ptr, x_ptr, x_size, s,
                        op_code, dtype_id)
    return x


def device_histogram(ndarray x, ndarray bins, ndarray y):
    cdef memory.MemoryPointer ws
    cdef size_t ws_size, n_samples
    cdef int dtype_id, n_bins
    cdef void* x_ptr
    cdef void* bins_ptr
    cdef void* y_ptr
    cdef void* ws_ptr
    cdef Stream_t s

    # TODO(leofang): perhaps not needed?
    # y is guaranteed contiguous
    x = _internal_ascontiguousarray(x)
    bins = _internal_ascontiguousarray(bins)

    x_ptr = <void*>x.data.ptr
    y_ptr = <void*>y.data.ptr
    n_bins = bins.size
    bins_ptr = <void*>bins.data.ptr
    n_samples = x.size
    s = <Stream_t>stream.get_current_stream_ptr()
    dtype_id = common._get_dtype_id(x.dtype)
    assert y.size == n_bins - 1
    ws_size = cub_device_histogram_range_get_workspace_size(
        x_ptr, y_ptr, n_bins, bins_ptr, n_samples, s, dtype_id)

    ws = memory.alloc(ws_size)
    ws_ptr = <void*>ws.ptr
    with nogil:
        cub_device_histogram_range(ws_ptr, ws_size, x_ptr, y_ptr, n_bins,
                                   bins_ptr, n_samples, s, dtype_id)
    return y


cpdef bint _cub_device_segmented_reduce_axis_compatible(
        tuple cub_axis, Py_ssize_t ndim, str order):
    # This function checks if the reduced axes are C- or F- contiguous.
    if _contig_axes(cub_axis):
        if order == 'C':
            return (cub_axis[-1] == (ndim - 1))
        elif order == 'F':
            return (cub_axis[0] == 0)
    return False


cdef bint can_use_device_reduce(
        ndarray x, int op, tuple out_axis, dtype=None) except*:
    return (
        out_axis is ()
        and _cub_reduce_dtype_compatible(x.dtype, op, dtype)
        and x.size <= 0x7fffffff)  # until we resolve cupy/cupy#3309


cdef (bint, Py_ssize_t) can_use_device_segmented_reduce(  # noqa: E211
        ndarray x, int op, tuple reduce_axis, tuple out_axis,
        dtype=None, str order='C') except*:
    if not _cub_reduce_dtype_compatible(x.dtype, op, dtype):
        return (False, 0)
    if not _cub_device_segmented_reduce_axis_compatible(
            reduce_axis, x.ndim, order):
        return (False, 0)
    # until we resolve cupy/cupy#3309
    cdef Py_ssize_t contiguous_size = _preprocess_array(
        x.shape, reduce_axis, out_axis, order)
    return (contiguous_size <= 0x7fffffff, contiguous_size)


cdef _cub_support_dtype(bint sum_mode, int dev_id):
    if sum_mode:
        support_dtype_dict = CUB_sum_support_dtype
        with_half = CUB_sum_support_dtype_with_half
        without_half = CUB_sum_support_dtype_without_half
    else:
        support_dtype_dict = CUB_support_dtype
        with_half = CUB_support_dtype_with_half
        without_half = CUB_support_dtype_without_half

    if dev_id not in support_dtype_dict:
        if common._is_fp16_supported():
            support_dtype = with_half
        else:
            support_dtype = without_half

        support_dtype_dict[dev_id] = support_dtype

    return support_dtype_dict[dev_id]


cdef _cub_reduce_dtype_compatible(x_dtype, int op, dtype=None):
    cdef int dev_id = device.get_device_id()

    if dtype is None:
        if op in (CUPY_CUB_SUM, CUPY_CUB_PROD):
            # auto dtype:
            # CUB reduce_sum does not support dtype promotion.
            # See _sum_auto_dtype in cupy/_core/_routines_math.pyx for which
            # dtypes are promoted.
            support_dtype = _cub_support_dtype(True, dev_id)
        else:
            support_dtype = _cub_support_dtype(False, dev_id)
    elif dtype == x_dtype:
        support_dtype = _cub_support_dtype(False, dev_id)
    else:
        return False

    if x_dtype not in support_dtype:
        return False
    return True


cpdef cub_reduction(
        ndarray arr, op,
        axis=None, dtype=None, ndarray out=None, keepdims=False):
    """Perform a reduction using CUB.

    If the specified reduction is not possible, None is returned.
    """
    # if import at the top level, a segfault would happen when import cupy!
<<<<<<< HEAD
    from cupy._core._reduction import _get_axis
    cdef bint enforce_numpy_API = False
=======
    from cupy.core._reduction import _get_axis
    cdef bint enforce_numpy_API = False, is_ok
>>>>>>> cd2550f1
    cdef str order
    cdef tuple reduce_axis, out_axis
    cdef Py_ssize_t contiguous_size

    if op in (CUPY_CUB_ARGMIN, CUPY_CUB_ARGMAX):
        # For argmin and argmax, NumPy does not allow a tuple for axis.
        # Also, the keepdims and dtype kwargs are not provided.
        #
        # For now we don't enforce these for consistency with existing CuPy
        # non-CUB reduction behavior.
        # https://github.com/cupy/cupy/issues/2595
        enforce_numpy_API = False
        if enforce_numpy_API:
            # numpy's argmin and argmax do not support a tuple of axes
            if sequence.PySequence_Check(axis):
                raise TypeError(
                    "'tuple' object cannot be interpreted as an integer")
            if keepdims:
                raise TypeError(
                    "'keepdims' is an invalid keyword argument for "
                    "argmin or argmax.")
            if dtype is not None:
                raise TypeError(
                    "'dtype' is an invalid keyword argument for "
                    "argmin or argmax.")
        else:
            if dtype is not None:
                # fallback to existing non-CUB behavior
                return None

    if arr._c_contiguous:
        order = 'C'
    elif arr._f_contiguous:
        order = 'F'
    else:
        return None

    reduce_axis, out_axis = _get_axis(axis, arr.ndim)
    if can_use_device_reduce(arr, op, out_axis, dtype):
        return device_reduce(arr, op, out_axis, out, keepdims)

    if op in (CUPY_CUB_ARGMIN, CUPY_CUB_ARGMAX):
        # segmented reduction not currently implemented for argmax, argmin
        return None

    is_ok, contiguous_size = can_use_device_segmented_reduce(
        arr, op, reduce_axis, out_axis, dtype, order)
    if is_ok and contiguous_size > 0:
        return device_segmented_reduce(arr, op, reduce_axis, out_axis,
                                       out, keepdims, contiguous_size)
    return None


cpdef cub_scan(ndarray arr, op):
    """Perform an (in-place) prefix scan using CUB.

    If the specified scan is not possible, None is returned.
    """
    if op not in (CUPY_CUB_CUMSUM, CUPY_CUB_CUMPROD):
        return None

    x_dtype = arr.dtype
    if x_dtype == numpy.complex128:
        # cub_device_scan seems buggy for complex128:
        # https://github.com/cupy/cupy/pull/2919#issuecomment-574633590
        return None

    cdef int dev_id = device.get_device_id()
    if x_dtype in _cub_support_dtype(False, dev_id):
        return device_scan(arr, op)

    return None<|MERGE_RESOLUTION|>--- conflicted
+++ resolved
@@ -5,16 +5,10 @@
 from cpython cimport sequence
 
 from cupy_backends.cuda.api.driver cimport Stream as Stream_t
-<<<<<<< HEAD
+from cupy_backends.cuda.api cimport runtime
 from cupy._core.core cimport _internal_ascontiguousarray
 from cupy._core.core cimport _internal_asfortranarray
 from cupy._core.internal cimport _contig_axes
-=======
-from cupy_backends.cuda.api cimport runtime
-from cupy.core.core cimport _internal_ascontiguousarray
-from cupy.core.core cimport _internal_asfortranarray
-from cupy.core.internal cimport _contig_axes
->>>>>>> cd2550f1
 from cupy.cuda cimport common
 from cupy.cuda cimport device
 from cupy.cuda cimport memory
@@ -458,13 +452,8 @@
     If the specified reduction is not possible, None is returned.
     """
     # if import at the top level, a segfault would happen when import cupy!
-<<<<<<< HEAD
     from cupy._core._reduction import _get_axis
-    cdef bint enforce_numpy_API = False
-=======
-    from cupy.core._reduction import _get_axis
     cdef bint enforce_numpy_API = False, is_ok
->>>>>>> cd2550f1
     cdef str order
     cdef tuple reduce_axis, out_axis
     cdef Py_ssize_t contiguous_size

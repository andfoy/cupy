from cupy import core


rk_use_binominal = '''
#define CUPY_USE_BINOMIAL
'''

rk_basic_difinition = '''
typedef struct {
    unsigned int xor128[4];
    double gauss;
    int has_gauss; // !=0: gauss contains a gaussian deviate

#ifdef CUPY_USE_BINOMIAL
    int has_binomial; // !=0: following parameters initialized for binomial
    /* The rk_state structure has been extended to store the following
     * information for the binomial generator. If the input values of n or p
     * are different than nsave and psave, then the other parameters will be
     * recomputed. RTK 2005-09-02 */
    int nsave, m;
    double psave, r, q, fm, p1, xm, xl, xr, c, laml, lamr, p2, p3, p4;
#endif
} rk_state;


__device__ void rk_seed(unsigned long long s, rk_state *state) {
    for (int i = 1; i <= 4; i++) {
        s = 1812433253U * (s ^ (s >> 30)) + i;
        state->xor128[i - 1] = s;
    }
    state->has_gauss = 0;
#ifdef CUPY_USE_BINOMIAL
    state->has_binomial = 0;
#endif
}


__device__ unsigned long rk_random(rk_state *state) {
    unsigned int *xor128 = state->xor128;
    unsigned int t = xor128[0] ^ (xor128[0] << 11);
    xor128[0] = xor128[1];
    xor128[1] = xor128[2];
    xor128[2] = xor128[3];
    return xor128[3] ^= (xor128[3] >> 19) ^ t ^ (t >> 8);
}


__device__ double rk_double(rk_state *state) {
    /* shifts : 67108864 = 0x4000000, 9007199254740992 = 0x20000000000000 */
    int a = rk_random(state) >> 5, b = rk_random(state) >> 6;
    return (a * 67108864.0 + b) / 9007199254740992.0;
}
'''

rk_binomial_btpe_definition = '''
__device__ long rk_binomial_btpe(rk_state *state, long n, double p) {
    double r,q,fm,p1,xm,xl,xr,c,laml,lamr,p2,p3,p4;
    double a,u,v,s,F,rho,t,A,nrq,x1,x2,f1,f2,z,z2,w,w2,x;
    int m,y,k,i;
    if (!(state->has_binomial) ||
         (state->nsave != n) ||
         (state->psave != p)) {
        /* initialize */
        state->nsave = n;
        state->psave = p;
        state->has_binomial = 1;
        state->r = r = min(p, 1.0-p);
        state->q = q = 1.0 - r;
        state->fm = fm = n*r+r;
        state->m = m = (long)floor(state->fm);
        state->p1 = p1 = floor(2.195*sqrt(n*r*q)-4.6*q) + 0.5;
        state->xm = xm = m + 0.5;
        state->xl = xl = xm - p1;
        state->xr = xr = xm + p1;
        state->c = c = 0.134 + 20.5/(15.3 + m);
        a = (fm - xl)/(fm-xl*r);
        state->laml = laml = a*(1.0 + a/2.0);
        a = (xr - fm)/(xr*q);
        state->lamr = lamr = a*(1.0 + a/2.0);
        state->p2 = p2 = p1*(1.0 + 2.0*c);
        state->p3 = p3 = p2 + c/laml;
        state->p4 = p4 = p3 + c/lamr;
    } else {
        r = state->r;
        q = state->q;
        fm = state->fm;
        m = state->m;
        p1 = state->p1;
        xm = state->xm;
        xl = state->xl;
        xr = state->xr;
        c = state->c;
        laml = state->laml;
        lamr = state->lamr;
        p2 = state->p2;
        p3 = state->p3;
        p4 = state->p4;
    }
  /* sigh ... */
  Step10:
    nrq = n*r*q;
    u = rk_double(state)*p4;
    v = rk_double(state);
    if (u > p1) goto Step20;
    y = (long)floor(xm - p1*v + u);
    goto Step60;
  Step20:
    if (u > p2) goto Step30;
    x = xl + (u - p1)/c;
    v = v*c + 1.0 - fabs(m - x + 0.5)/p1;
    if (v > 1.0) goto Step10;
    y = (long)floor(x);
    goto Step50;
  Step30:
    if (u > p3) goto Step40;
    y = (long)floor(xl + log(v)/laml);
    if (y < 0) goto Step10;
    v = v*(u-p2)*laml;
    goto Step50;
  Step40:
    y = (long)floor(xr - log(v)/lamr);
    if (y > n) goto Step10;
    v = v*(u-p3)*lamr;
  Step50:
    k = labs(y - m);
    if ((k > 20) && (k < ((nrq)/2.0 - 1))) goto Step52;
    s = r/q;
    a = s*(n+1);
    F = 1.0;
    if (m < y) {
        for (i=m+1; i<=y; i++) {
            F *= (a/i - s);
        }
    } else if (m > y) {
        for (i=y+1; i<=m; i++) {
            F /= (a/i - s);
        }
    }
    if (v > F) goto Step10;
    goto Step60;
    Step52:
    rho = (k/(nrq))*((k*(k/3.0 + 0.625) + 0.16666666666666666)/nrq + 0.5);
    t = -k*k/(2*nrq);
    A = log(v);
    if (A < (t - rho)) goto Step60;
    if (A > (t + rho)) goto Step10;
    x1 = y+1;
    f1 = m+1;
    z = n+1-m;
    w = n-y+1;
    x2 = x1*x1;
    f2 = f1*f1;
    z2 = z*z;
    w2 = w*w;
    if (A > (xm*log(f1/x1)
           + (n-m+0.5)*log(z/w)
           + (y-m)*log(w*r/(x1*q))
           + (13680.-(462.-(132.-(99.-140./f2)/f2)/f2)/f2)/f1/166320.
           + (13680.-(462.-(132.-(99.-140./z2)/z2)/z2)/z2)/z/166320.
           + (13680.-(462.-(132.-(99.-140./x2)/x2)/x2)/x2)/x1/166320.
           + (13680.-(462.-(132.-(99.-140./w2)/w2)/w2)/w2)/w/166320.)) {
        goto Step10;
    }
  Step60:
    if (p > 0.5) {
        y = n - y;
    }
    return y;
}
'''

rk_binomial_inversion_definition = '''
__device__ long rk_binomial_inversion(rk_state *state, int n, double p) {
    double q, qn, np, px, U;
    int X, bound;
    if (!(state->has_binomial) ||
         (state->nsave != n) ||
         (state->psave != p)) {
        state->nsave = n;
        state->psave = p;
        state->has_binomial = 1;
        state->q = q = 1.0 - p;
        state->r = qn = exp(n * log(q));
        state->c = np = n*p;
        state->m = bound = min((double)n, np + 10.0*sqrt(np*q + 1));
    } else {
        q = state->q;
        qn = state->r;
        np = state->c;
        bound = state->m;
    }
    X = 0;
    px = qn;
    U = rk_double(state);
    while (U > px) {
        X++;
        if (X > bound) {
            X = 0;
            px = qn;
            U = rk_double(state);
        } else {
            U -= px;
            px  = ((n-X+1) * p * px)/(X*q);
        }
    }
    return X;
}
'''

rk_binomial_definition = '''
__device__ long rk_binomial(rk_state *state, int n, double p) {
    double q;
    if (p <= 0.5) {
        if (p*n <= 30.0) {
            return rk_binomial_inversion(state, n, p);
        } else {
            return rk_binomial_btpe(state, n, p);
        }
    } else {
        q = 1.0-p;
        if (q*n <= 30.0) {
            return n - rk_binomial_inversion(state, n, q);
        } else {
            return n - rk_binomial_btpe(state, n, q);
        }
    }
}
'''

rk_gauss_definition = '''
__device__ double rk_gauss(rk_state *state) {
    if (state->has_gauss) {
        const double tmp = state->gauss;
        state->gauss = 0;
        state->has_gauss = 0;
        return tmp;
    } else {
        double f, x1, x2, r2;
        do {
            x1 = 2.0*rk_double(state) - 1.0;
            x2 = 2.0*rk_double(state) - 1.0;
            r2 = x1*x1 + x2*x2;
        }
        while (r2 >= 1.0 || r2 == 0.0);
        /* Box-Muller transform */
        f = sqrt(-2.0*log(r2)/r2);
        /* Keep for next call */
        state->gauss = f*x1;
        state->has_gauss = 1;
        return f*x2;
    }
}
'''

rk_f_definition = '''
__device__ double rk_f(rk_state *state, double dfnum, double dfden) {
    return ((rk_chisquare(state, dfnum) * dfden) /
            (rk_chisquare(state, dfden) * dfnum));
}
'''

rk_geometric_search_definition = '''
__device__ long rk_geometric_search(rk_state *state, double p) {
    double U;
    long X;
    double sum, prod, q;
    X = 1;
    sum = prod = p;
    q = 1.0 - p;
    U = rk_double(state);
    while (U > sum) {
        prod *= q;
        sum += prod;
        X++;
    }
    return X;
}
'''

rk_geometric_inversion_definition = '''
__device__ long rk_geometric_inversion(rk_state *state, double p) {
    return (long)ceil(log(1.0-rk_double(state))/log(1.0-p));
}
'''

rk_geometric_definition = '''
__device__ long rk_geometric(rk_state *state, double p) {
    if (p >= 0.333333333333333333333333) {
        return rk_geometric_search(state, p);
    } else {
        return rk_geometric_inversion(state, p);
    }
}
'''

rk_standard_exponential_definition = '''
__device__ double rk_standard_exponential(rk_state *state) {
    /* We use -log(1-U) since U is [0, 1) */
    return -log(1.0 - rk_double(state));
}
'''

rk_standard_gamma_definition = '''
__device__ double rk_standard_gamma(rk_state *state, double shape) {
    double b, c;
    double U, V, X, Y;
    if (shape == 1.0) {
        return rk_standard_exponential(state);
    } else if (shape < 1.0) {
        for (;;) {
            U = rk_double(state);
            V = rk_standard_exponential(state);
            if (U <= 1.0 - shape) {
                X = pow(U, 1./shape);
                if (X <= V) {
                    return X;
                }
            } else {
                Y = -log((1-U)/shape);
                X = pow(1.0 - shape + shape*Y, 1./shape);
                if (X <= (V + Y)) {
                    return X;
                }
            }
        }
    } else {
        b = shape - 1./3.;
        c = 1./sqrt(9*b);
        for (;;) {
            do {
                X = rk_gauss(state);
                V = 1.0 + c*X;
            } while (V <= 0.0);
            V = V*V*V;
            U = rk_double(state);
            if (U < 1.0 - 0.0331*(X*X)*(X*X)) return (b*V);
            if (log(U) < 0.5*X*X + b*(1. - V + log(V))) return (b*V);
        }
    }
}
'''

rk_chisquare_definition = '''
__device__ double rk_chisquare(rk_state *state, double df) {
    return 2.0*rk_standard_gamma(state, df/2.0);
}
'''

rk_beta_definition = '''
__device__ double rk_beta(rk_state *state, double a, double b) {
    double Ga, Gb;
    if ((a <= 1.0) && (b <= 1.0)) {
        double U, V, X, Y;
        /* Use Johnk's algorithm */
        while (1) {
            U = rk_double(state);
            V = rk_double(state);
            X = pow(U, 1.0/a);
            Y = pow(V, 1.0/b);
            if ((X + Y) <= 1.0) {
                if (X +Y > 0) {
                    return X / (X + Y);
                } else {
                    double logX = log(U) / a;
                    double logY = log(V) / b;
                    double logM = logX > logY ? logX : logY;
                    logX -= logM;
                    logY -= logM;
                    return exp(logX - log(exp(logX) + exp(logY)));
                }
            }
        }
    } else {
        Ga = rk_standard_gamma(state, a);
        Gb = rk_standard_gamma(state, b);
        return Ga/(Ga + Gb);
    }
}
'''

rk_vonmises_definition = '''
__device__ double rk_vonmises(rk_state *state, double mu, double kappa)
{
    double s;
    double U, V, W, Y, Z;
    double result, mod;
    int neg;

    if (kappa < 1e-8)
    {
        return M_PI * (2*rk_double(state)-1);
    }
    else
    {
        /* with double precision rho is zero until 1.4e-8 */
        if (kappa < 1e-5) {
            /*
             * second order taylor expansion around kappa = 0
             * precise until relatively large kappas as second order is 0
             */
            s = (1./kappa + kappa);
        }
        else {
            double r = 1 + sqrt(1 + 4*kappa*kappa);
            double rho = (r - sqrt(2*r)) / (2*kappa);
            s = (1 + rho*rho)/(2*rho);
        }

        while (1)
        {
        U = rk_double(state);
            Z = cos(M_PI*U);
            W = (1 + s*Z)/(s + Z);
            Y = kappa * (s - W);
            V = rk_double(state);
            if ((Y*(2-Y) - V >= 0) || (log(Y/V)+1 - Y >= 0))
            {
                break;
            }
        }

        U = rk_double(state);

        result = acos(W);
        if (U < 0.5)
        {
        result = -result;
        }
        result += mu;
        neg = (result < 0);
        mod = fabs(result);
        mod = (fmod(mod+M_PI, 2*M_PI)-M_PI);
        if (neg)
        {
            mod *= -1;
        }

        return mod;
    }
}
'''

definitions = [
    rk_basic_difinition, rk_gauss_definition,
    rk_standard_exponential_definition, rk_standard_gamma_definition,
    rk_beta_definition]
beta_kernel = core.ElementwiseKernel(
    'S a, T b, uint64 seed', 'Y y',
    '''
    rk_seed(seed + i, &internal_state);
    y = rk_beta(&internal_state, a, b);
    ''',
    'beta_kernel',
    preamble=''.join(definitions),
    loop_prep="rk_state internal_state;"
)

definitions = [
    rk_basic_difinition, rk_gauss_definition,
    rk_standard_exponential_definition, rk_standard_gamma_definition,
    rk_beta_definition]
beta_kernel = core.ElementwiseKernel(
    'S a, T b, uint64 seed', 'Y y',
    '''
    rk_seed(seed + i, &internal_state);
    y = rk_beta(&internal_state, a, b);
    ''',
    'beta_kernel',
    preamble=''.join(definitions),
    loop_prep="rk_state internal_state;"
)

definitions = [
    rk_use_binominal, rk_basic_difinition, rk_binomial_btpe_definition,
    rk_binomial_inversion_definition, rk_binomial_definition]
binomial_kernel = core.ElementwiseKernel(
    'S n, T p, uint64 seed', 'Y y',
    '''
    rk_seed(seed + i, &internal_state);
    y = rk_binomial(&internal_state, n, p);
    ''',
    'binomial_kernel',
    preamble=''.join(definitions),
    loop_prep="rk_state internal_state;"
)

definitions = \
    [rk_basic_difinition, rk_gauss_definition,
     rk_standard_exponential_definition, rk_standard_gamma_definition,
     rk_chisquare_definition]
chisquare_kernel = core.ElementwiseKernel(
    'T df, uint32 seed', 'Y y',
    '''
    rk_seed(seed + i, &internal_state);
    y = rk_chisquare(&internal_state, df);
    ''',
    'chisquare_kernel',
    preamble=''.join(definitions),
    loop_prep="rk_state internal_state;"
)

definitions = \
    [rk_basic_difinition, rk_gauss_definition,
     rk_standard_exponential_definition, rk_standard_gamma_definition,
     rk_chisquare_definition, rk_f_definition]
f_kernel = core.ElementwiseKernel(
    'S dfnum, T dfden, uint32 seed', 'Y y',
    '''
    rk_seed(seed + i, &internal_state);
    y = rk_f(&internal_state, dfnum, dfden);
    ''',
    'f_kernel',
    preamble=''.join(definitions),
    loop_prep="rk_state internal_state;"
)

definitions = \
    [rk_basic_difinition, rk_geometric_search_definition,
     rk_geometric_inversion_definition, rk_geometric_definition]
geometric_kernel = core.ElementwiseKernel(
    'T p, uint32 seed', 'Y y',
    '''
    rk_seed(seed + i, &internal_state);
    y = rk_geometric(&internal_state, p);
    ''',
    'geometric_kernel',
    preamble=''.join(definitions),
    loop_prep="rk_state internal_state;"
)

definitions = [
    rk_basic_difinition, rk_gauss_definition,
    rk_standard_exponential_definition, rk_standard_gamma_definition]
standard_gamma_kernel = core.ElementwiseKernel(
    'T shape, uint64 seed', 'Y y',
    '''
    rk_seed(seed + i, &internal_state);
    y = rk_standard_gamma(&internal_state, shape);
    ''',
    'standard_gamma_kernel',
    preamble=''.join(definitions),
    loop_prep="rk_state internal_state;"
<<<<<<< HEAD
=======
)

definitions = [
    rk_basic_difinition, rk_vonmises_definition]
vonmises_kernel = core.ElementwiseKernel(
    'S mu, T kappa, uint64 seed', 'Y y',
    '''
    rk_seed(seed + i, &internal_state);
    y = rk_vonmises(&internal_state, mu, kappa);
    ''',
    'vonmises_kernel',
    preamble=''.join(definitions),
    loop_prep="rk_state internal_state;"
>>>>>>> 143b4870
)<|MERGE_RESOLUTION|>--- conflicted
+++ resolved
@@ -456,21 +456,6 @@
 )
 
 definitions = [
-    rk_basic_difinition, rk_gauss_definition,
-    rk_standard_exponential_definition, rk_standard_gamma_definition,
-    rk_beta_definition]
-beta_kernel = core.ElementwiseKernel(
-    'S a, T b, uint64 seed', 'Y y',
-    '''
-    rk_seed(seed + i, &internal_state);
-    y = rk_beta(&internal_state, a, b);
-    ''',
-    'beta_kernel',
-    preamble=''.join(definitions),
-    loop_prep="rk_state internal_state;"
-)
-
-definitions = [
     rk_use_binominal, rk_basic_difinition, rk_binomial_btpe_definition,
     rk_binomial_inversion_definition, rk_binomial_definition]
 binomial_kernel = core.ElementwiseKernel(
@@ -540,8 +525,6 @@
     'standard_gamma_kernel',
     preamble=''.join(definitions),
     loop_prep="rk_state internal_state;"
-<<<<<<< HEAD
-=======
 )
 
 definitions = [
@@ -555,5 +538,4 @@
     'vonmises_kernel',
     preamble=''.join(definitions),
     loop_prep="rk_state internal_state;"
->>>>>>> 143b4870
 )
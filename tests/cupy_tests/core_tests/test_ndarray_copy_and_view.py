--- conflicted
+++ resolved
@@ -63,12 +63,8 @@
         b.fill(1)
         return b
 
-<<<<<<< HEAD
     @testing.for_orders('CFAK')
-    @testing.for_all_dtypes(name='src_dtype')
-=======
     @testing.for_all_dtypes(name='src_dtype', no_complex=True)
->>>>>>> 2cc55c21
     @testing.for_all_dtypes(name='dst_dtype')
     @testing.numpy_cupy_array_equal()
     def test_astype(self, xp, src_dtype, dst_dtype, order):

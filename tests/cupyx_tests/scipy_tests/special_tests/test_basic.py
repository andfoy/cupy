--- conflicted
+++ resolved
@@ -56,17 +56,6 @@
         vals = xp.linspace(-4, 4, 100, dtype=dtype)
         return scp.special.gammasgn(vals)
 
-<<<<<<< HEAD
-    @testing.for_dtypes("efd")
-    @numpy_cupy_allclose(scipy_name="scp", rtol=1e-6)
-    def test_log1p_(self, xp, scp, dtype):
-        # only test with values > 0 to avoid NaNs
-        vals = xp.logspace(-10, 10, 10000, dtype=dtype)
-        return scp.special.log1p(vals)
-
-    @testing.for_dtypes("efd")
-    @numpy_cupy_allclose(scipy_name="scp", rtol=1e-6)
-=======
     @testing.for_dtypes("efdFD")
     @numpy_cupy_allclose(scipy_name="scp", rtol=1e-5)
     def test_log1p_linspace(self, xp, scp, dtype):
@@ -89,7 +78,6 @@
 
     @testing.for_dtypes("efd")
     @numpy_cupy_allclose(scipy_name="scp", rtol=rtol)
->>>>>>> 8112a2b0
     def test_log1p_path2(self, xp, scp, dtype):
         # test values for code path corresponding to range [1/sqrt(2), sqrt(2)]
         vals = xp.linspace(1 / math.sqrt(2), math.sqrt(2), 1000, dtype=dtype)

import os
import threading
import unittest

import numpy
import six

import cupy
from cupy import core
from cupy import cuda
from cupy.random import generator
from cupy import testing
from cupy.testing import condition
from cupy.testing import hypothesis


class RandomGeneratorTestCase(unittest.TestCase):

    target_method = None

    def setUp(self):
        self.__seed = testing.generate_seed()
        self.rs = generator.RandomState(seed=self.__seed)

    def _get_generator_func(self, *args, **kwargs):
        assert isinstance(self.target_method, str), (
            'generate_method must be overridden')
        f = getattr(self.rs, self.target_method)
        return lambda: f(*args, **kwargs)

    def _generate_check_repro(self, func, seed):
        # Sample a random array while checking reproducibility
        self.rs.seed(seed)
        x = func()
        self.rs.seed(seed)
        y = func()
        testing.assert_array_equal(
            x, y,
            'Randomly generated arrays with the same seed did not match')
        return x

    def generate(self, *args, **kwargs):
        # Pick one sample from generator.
        # Reproducibility is checked by repeating seed-and-sample cycle twice.
        func = self._get_generator_func(*args, **kwargs)
        return self._generate_check_repro(func, self.__seed)

    def generate_many(self, *args, **kwargs):
        # Pick many samples from generator.
        # Reproducibility is checked only for the first sample,
        # because it's very slow to set seed every time.
        _count = kwargs.pop('_count', None)
        assert _count is not None, '_count is required'
        func = self._get_generator_func(*args, **kwargs)

        if _count == 0:
            return []

        vals = [self._generate_check_repro(func, self.__seed)]
        for i in range(1, _count):
            vals.append(func())
        return vals


@testing.fix_random()
@testing.gpu
class TestRandomState(unittest.TestCase):

    def setUp(self):
        self.rs = generator.RandomState(seed=testing.generate_seed())

    def check_seed(self, seed):
        rs = self.rs

        rs.seed(seed)
        xs1 = [rs.uniform() for _ in range(100)]

        rs.seed(seed)
        xs2 = [rs.uniform() for _ in range(100)]

        rs.seed(seed)
        rs.seed(None)
        xs3 = [rs.uniform() for _ in range(100)]

        # Random state must be reproducible
        assert xs1 == xs2
        # Random state must be initialized randomly with seed=None
        assert xs1 != xs3

    @testing.for_int_dtypes()
    def test_seed_not_none(self, dtype):
        self.check_seed(dtype(0))

    @testing.for_dtypes([numpy.complex_])
    def test_seed_invalid_type_complex(self, dtype):
        with self.assertRaises(TypeError):
            self.rs.seed(dtype(0))

    @testing.for_float_dtypes()
    def test_seed_invalid_type_float(self, dtype):
        with self.assertRaises(TypeError):
            self.rs.seed(dtype(0))


@testing.parameterize(
    {'a': 1.0, 'b': 3.0},
    {'a': 3.0, 'b': 3.0},
    {'a': 3.0, 'b': 1.0},
)
@testing.gpu
@testing.fix_random()
class TestBeta(RandomGeneratorTestCase):

    target_method = 'beta'

    def test_beta(self):
        self.generate(a=self.a, b=self.b, size=(3, 2))


@testing.parameterize(
    {'n': 5, 'p': 0.5},
    {'n': 5, 'p': 0.0},
    {'n': 5, 'p': 1.0},
)
@testing.gpu
@testing.fix_random()
class TestBinomial(RandomGeneratorTestCase):
    # TODO(niboshi):
    #   Test soundness of distribution.
    #   Currently only reprocibility is checked.

    target_method = 'binomial'

    def test_binomial(self):
        self.generate(n=self.n, p=self.p, size=(3, 2))


@testing.parameterize(
    {'df': 1.0},
    {'df': 3.0},
    {'df': 10.0},
)
@testing.gpu
@testing.fix_random()
class TestChisquare(RandomGeneratorTestCase):

    target_method = 'chisquare'

    def test_chisquare(self):
        self.generate(df=self.df, size=(3, 2))


@testing.gpu
@testing.parameterize(
    {'alpha': cupy.array([1.0, 1.0, 1.0])},
    {'alpha': cupy.array([1.0, 3.0, 5.0])},
)
@testing.fix_random()
class TestDirichlet(RandomGeneratorTestCase):

    target_method = 'dirichlet'

    def test_dirichlet(self):
        self.generate(alpha=self.alpha, size=(3, 2, 3))


@testing.parameterize(
    {'scale': 1.0},
    {'scale': 3.0},
    {'scale': 10.0},
)
@testing.gpu
@testing.fix_random()
class TestExponential(RandomGeneratorTestCase):

    target_method = 'exponential'

    def test_exponential(self):
        self.generate(scale=self.scale, size=(3, 2))


@testing.parameterize(
    {'dfnum': 1.0, 'dfden': 3.0},
    {'dfnum': 3.0, 'dfden': 3.0},
    {'dfnum': 3.0, 'dfden': 1.0},
)
@testing.gpu
@testing.fix_random()
class TestF(RandomGeneratorTestCase):

    target_method = 'f'

    def test_f(self):
        self.generate(dfnum=self.dfnum, dfden=self.dfden, size=(3, 2))


@testing.parameterize(
    {'shape': 0.5, 'scale': 0.5},
    {'shape': 1.0, 'scale': 0.5},
    {'shape': 3.0, 'scale': 0.5},
    {'shape': 0.5, 'scale': 1.0},
    {'shape': 1.0, 'scale': 1.0},
    {'shape': 3.0, 'scale': 1.0},
    {'shape': 0.5, 'scale': 3.0},
    {'shape': 1.0, 'scale': 3.0},
    {'shape': 3.0, 'scale': 3.0},
)
@testing.gpu
@testing.fix_random()
class TestGamma(RandomGeneratorTestCase):

    target_method = 'gamma'

    def test_gamma_1(self):
        self.generate(shape=self.shape, scale=self.scale, size=(3, 2))

    def test_gamma_2(self):
        self.generate(shape=self.shape, size=(3, 2))


@testing.parameterize(
    {'p': 0.5},
    {'p': 0.1},
    {'p': 1.0},
)
@testing.gpu
@testing.fix_random()
class TestGeometric(RandomGeneratorTestCase):

    target_method = 'geometric'

    def test_geometric(self):
        self.generate(p=self.p, size=(3, 2))


@testing.parameterize(
    {'ngood': 1, 'nbad': 1, 'nsample': 1},
    {'ngood': 1, 'nbad': 1, 'nsample': 2},
)
@testing.gpu
@testing.fix_random()
class TestHypergeometric(RandomGeneratorTestCase):

    target_method = 'hypergeometric'

    def test_hypergeometric(self):
        self.generate(ngood=self.ngood, nbad=self.nbad, nsample=self.nsample,
                      size=(3, 2))


@testing.gpu
@testing.fix_random()
class TestLaplace(RandomGeneratorTestCase):
    # TODO(niboshi):
    #   Test soundness of distribution.
    #   Currently only reprocibility is checked.

    target_method = 'laplace'

    def test_laplace_1(self):
        self.generate()

    def test_laplace_2(self):
        self.generate(0.0, 1.0, size=(3, 2))


@testing.gpu
@testing.fix_random()
class TestLogistic(RandomGeneratorTestCase):

    target_method = 'logistic'

    def test_logistic_1(self):
        self.generate()

    def test_logistic_2(self):
        self.generate(0.0, 1.0, size=(3, 2))

    def test_standard_logistic_isfinite(self):
        for _ in range(10):
            x = self.generate(size=10**7)
            self.assertTrue(cupy.isfinite(x).all())


@testing.gpu
@testing.parameterize(*[
    {'args': (0.0, 1.0), 'size': None},
    {'args': (10.0, 20.0), 'size': None},
    {'args': (0.0, 1.0), 'size': 10},
    {'args': (0.0, 1.0), 'size': (1, 2, 3)},
    {'args': (0.0, 1.0), 'size': 3},
    {'args': (0.0, 1.0), 'size': (3, 3)},
    {'args': (0.0, 1.0), 'size': ()},
])
@testing.fix_random()
class TestLogNormal(RandomGeneratorTestCase):

    target_method = 'lognormal'

    def check_lognormal(self, dtype):
        vals = self.generate_many(
            self.args[0], self.args[1], self.size, dtype, _count=10)

        shape = core.get_size(self.size)
        for val in vals:
            assert isinstance(val, cupy.ndarray)
            assert val.dtype == dtype
            assert val.shape == shape
            assert (0 <= val).all()
        # TODO(niboshi): Distribution test

    def test_lognormal_float(self):
        self.check_lognormal(float)

    def test_lognormal_float32(self):
        self.check_lognormal(numpy.float32)

    def test_lognormal_float64(self):
        self.check_lognormal(numpy.float64)


@testing.parameterize(
    {'p': 0.5},
    {'p': 0.1},
    {'p': 0.9},
)
@testing.gpu
@testing.fix_random()
class TestLogseries(RandomGeneratorTestCase):

    target_method = 'logseries'

    def test_logseries(self):
        self.generate(p=self.p, size=(3, 2))


@testing.gpu
@testing.parameterize(*[
    {'args': ([0., 0.], [[1., 0.], [0., 1.]]), 'size': None, 'tol': 1e-6},
    {'args': ([10., 10.], [[20., 10.], [10., 20.]]),
     'size': None, 'tol': 1e-6},
    {'args': ([0., 0.], [[1., 0.], [0., 1.]]), 'size': 10, 'tol': 1e-6},
    {'args': ([0., 0.], [[1., 0.], [0., 1.]]), 'size': (1, 2, 3), 'tol': 1e-6},
    {'args': ([0., 0.], [[1., 0.], [0., 1.]]), 'size': 3, 'tol': 1e-6},
    {'args': ([0., 0.], [[1., 0.], [0., 1.]]), 'size': (3, 3), 'tol': 1e-6},
    {'args': ([0., 0.], [[1., 0.], [0., 1.]]), 'size': (), 'tol': 1e-6},
])
@unittest.skipUnless(
    cuda.cusolver_enabled, 'Only cusolver in CUDA 8.0 is supported')
@testing.fix_random()
class TestMultivariateNormal(RandomGeneratorTestCase):

    target_method = 'multivariate_normal'

    def check_multivariate_normal(self, dtype):
        vals = self.generate_many(
            mean=self.args[0], cov=self.args[1], size=self.size, tol=self.tol,
            dtype=dtype, _count=10)

        shape = core.get_size(self.size)
        for val in vals:
            assert isinstance(val, cupy.ndarray)
            assert val.dtype == dtype
            assert val.shape == shape + (2,)

    def test_multivariate_normal_float32(self):
        self.check_multivariate_normal(numpy.float32)

    def test_multivariate_normal_float64(self):
        self.check_multivariate_normal(numpy.float64)


@testing.gpu
@testing.parameterize(*[
    {'args': (0.0, 1.0), 'size': None},
    {'args': (10.0, 20.0), 'size': None},
    {'args': (0.0, 1.0), 'size': 10},
    {'args': (0.0, 1.0), 'size': (1, 2, 3)},
    {'args': (0.0, 1.0), 'size': 3},
    {'args': (0.0, 1.0), 'size': (3, 3)},
    {'args': (0.0, 1.0), 'size': ()},
])
@testing.fix_random()
class TestNormal(RandomGeneratorTestCase):

    target_method = 'normal'

    def check_normal(self, dtype):
        vals = self.generate_many(
            self.args[0], self.args[1], self.size, dtype, _count=10)

        shape = core.get_size(self.size)
        for val in vals:
            assert isinstance(val, cupy.ndarray)
            assert val.dtype == dtype
            assert val.shape == shape
        # TODO(niboshi): Distribution test

    def test_normal_float32(self):
        self.check_normal(numpy.float32)

    def test_normal_float64(self):
        self.check_normal(numpy.float64)


@testing.parameterize(
    {'a': 1.0},
    {'a': 3.0},
    {'a': 10.0},
)
@testing.gpu
@testing.fix_random()
class TestPareto(RandomGeneratorTestCase):

    target_method = 'pareto'

    def test_pareto(self):
        self.generate(a=self.a, size=(3, 2))


@testing.parameterize(
    {'lam': 1.0},
    {'lam': 3.0},
    {'lam': 10.0},
)
@testing.gpu
@testing.fix_random()
class TestPoisson(RandomGeneratorTestCase):

    target_method = 'poisson'

    def test_poisson(self):
        self.generate(lam=self.lam, size=(3, 2))


@testing.parameterize(
    {'df': 1.0},
    {'df': 3.0},
    {'df': 10.0},
)
@testing.gpu
@testing.fix_random()
class TestStandardT(RandomGeneratorTestCase):

    target_method = 'standard_t'

    def test_standard_t(self):
        self.generate(df=self.df, size=(3, 2))


@testing.gpu
@testing.parameterize(*[
    {'size': None},
    {'size': 10},
    {'size': (1, 2, 3)},
    {'size': 3},
    {'size': ()},
])
@testing.fix_random()
class TestRandomSample(unittest.TestCase):

    def setUp(self):
        self.rs = generator.RandomState(seed=testing.generate_seed())

    def check_random_sample(self, dtype):
        vals = [self.rs.random_sample(self.size, dtype) for _ in range(10)]

        shape = core.get_size(self.size)
        for val in vals:
            assert isinstance(val, cupy.ndarray)
            assert val.dtype == dtype
            assert val.shape == shape
            assert (0 <= val).all()
            assert (val < 1).all()
        # TODO(niboshi): Distribution test

    def test_random_sample_float32(self):
        self.check_random_sample(numpy.float32)

    def test_random_sample_float64(self):
        self.check_random_sample(numpy.float64)


@testing.fix_random()
@testing.gpu
class TestRandAndRandN(unittest.TestCase):

    def setUp(self):
        self.rs = generator.RandomState(seed=testing.generate_seed())

    def test_rand_invalid_argument(self):
        with self.assertRaises(TypeError):
            self.rs.rand(1, 2, 3, unnecessary='unnecessary_argument')

    def test_randn_invalid_argument(self):
        with self.assertRaises(TypeError):
            self.rs.randn(1, 2, 3, unnecessary='unnecessary_argument')


@testing.parameterize(
<<<<<<< HEAD
    {'a': 0.5},
)
@testing.gpu
@testing.fix_random()
class TestPower(RandomGeneratorTestCase):

    target_method = 'power'

    def test_power(self):
        self.generate(a=self.a, size=(3, 2))
=======
    {'scale': 1.0},
    {'scale': 3.0},
)
@testing.gpu
@testing.fix_random()
class TestRayleigh(RandomGeneratorTestCase):

    target_method = 'rayleigh'

    def test_rayleigh(self):
        self.generate(scale=self.scale, size=(3, 2))
>>>>>>> 098e062c


@testing.gpu
@testing.fix_random()
class TestStandardCauchy(RandomGeneratorTestCase):

    target_method = 'standard_cauchy'

    def test_standard_cauchy(self):
        self.generate(size=(3, 2))

    def test_standard_cauchy_isfinite(self):
        for _ in range(10):
            x = self.generate(size=10**7)
            self.assertTrue(cupy.isfinite(x).all())


@testing.parameterize(
    {'shape': 0.5},
    {'shape': 1.0},
    {'shape': 3.0},
)
@testing.gpu
@testing.fix_random()
class TestStandardGamma(RandomGeneratorTestCase):

    target_method = 'standard_gamma'

    def test_standard_gamma(self):
        self.generate(shape=self.shape, size=(3, 2))


@testing.fix_random()
@testing.gpu
class TestInterval(RandomGeneratorTestCase):

    target_method = '_interval'

    def test_zero(self):
        shape = (2, 3)
        vals = self.generate_many(0, shape, _count=10)
        for val in vals:
            assert isinstance(val, cupy.ndarray)
            assert val.dtype == numpy.int32
            assert val.shape == shape
            assert (val == 0).all()

    def test_shape_zero(self):
        mx = 10
        vals = self.generate_many(mx, None, _count=10)
        for val in vals:
            assert isinstance(val, cupy.ndarray)
            assert val.dtype == numpy.int32
            assert val.shape == ()
            assert (0 <= val).all()
            assert (val <= mx).all()
        # TODO(niboshi): Distribution test

    def test_shape_one_dim(self):
        mx = 10
        size = 20
        vals = self.generate_many(mx, size, _count=10)
        for val in vals:
            assert isinstance(val, cupy.ndarray)
            assert val.dtype == numpy.int32
            assert val.shape == (size,)
            assert (0 <= val).all()
            assert (val <= mx).all()
        # TODO(niboshi): Distribution test

    def test_shape_multi_dim(self):
        mx = 10
        shape = (1, 2)
        vals = self.generate_many(mx, shape, _count=10)
        for val in vals:
            assert isinstance(val, cupy.ndarray)
            assert val.dtype == numpy.int32
            assert val.shape == shape
            assert (0 <= val).all()
            assert (val <= mx).all()
        # TODO(niboshi): Distribution test

    def test_int32_range(self):
        v = self.generate(0x00000000, 2)
        assert v.dtype == numpy.int32

        v = self.generate(0x7fffffff, 2)
        assert v.dtype == numpy.int32

    def test_uint32_range(self):
        v = self.generate(0x80000000, 2)
        assert v.dtype == numpy.uint32

        v = self.generate(0xffffffff, 2)
        assert v.dtype == numpy.uint32

    def test_bound_1(self):
        vals = self.generate_many(10, (2, 3), _count=10)
        for val in vals:
            assert isinstance(val, cupy.ndarray)
            assert val.dtype == numpy.int32
            assert val.shape == (2, 3)
            assert (0 <= val).all()
            assert (val <= 10).all()

    def test_bound_2(self):
        vals = self.generate_many(2, None, _count=20)
        for val in vals:
            assert isinstance(val, cupy.ndarray)
            assert val.dtype == numpy.int32
            assert val.shape == ()
            assert (0 <= val).all()
            assert (val <= 2).all()

    @condition.repeat(3, 10)
    def test_goodness_of_fit(self):
        mx = 5
        trial = 100
        vals = self.generate_many(mx, None, _count=trial)
        vals = [val.get() for val in vals]
        counts = numpy.histogram(vals, bins=numpy.arange(mx + 2))[0]
        expected = numpy.array([float(trial) / (mx + 1)] * (mx + 1))
        self.assertTrue(hypothesis.chi_square_test(counts, expected))

    @condition.repeat(3)
    def test_goodness_of_fit_2(self):
        mx = 5
        vals = self.generate(mx, (5, 5)).get()
        counts = numpy.histogram(vals, bins=numpy.arange(mx + 2))[0]
        expected = numpy.array([float(vals.size) / (mx + 1)] * (mx + 1))
        self.assertTrue(hypothesis.chi_square_test(counts, expected))


@testing.fix_random()
@testing.gpu
class TestTomaxint(RandomGeneratorTestCase):

    target_method = 'tomaxint'

    def test_tomaxint_none(self):
        x = self.generate()
        self.assertEqual(x.shape, ())
        self.assertTrue((0 <= x).all())
        self.assertTrue((x <= cupy.iinfo(cupy.int_).max).all())

    def test_tomaxint_int(self):
        x = self.generate(3)
        self.assertEqual(x.shape, (3,))
        self.assertTrue((0 <= x).all())
        self.assertTrue((x <= cupy.iinfo(cupy.int_).max).all())

    def test_tomaxint_tuple(self):
        x = self.generate((2, 3))
        self.assertEqual(x.shape, (2, 3))
        self.assertTrue((0 <= x).all())
        self.assertTrue((x <= cupy.iinfo(cupy.int_).max).all())


@testing.parameterize(
    {'a': 3, 'size': 2, 'p': None},
    {'a': 3, 'size': 2, 'p': [0.3, 0.3, 0.4]},
    {'a': 3, 'size': (5, 5), 'p': [0.3, 0.3, 0.4]},
    {'a': 3, 'size': (5, 5), 'p': numpy.array([0.3, 0.3, 0.4])},
    {'a': 3, 'size': (), 'p': None},
    {'a': numpy.array([0.0, 1.0, 2.0]), 'size': 2, 'p': [0.3, 0.3, 0.4]},
)
@testing.fix_random()
@testing.gpu
class TestChoice1(RandomGeneratorTestCase):

    target_method = 'choice'

    def test_dtype_shape(self):
        v = self.generate(a=self.a, size=self.size, p=self.p)
        if isinstance(self.size, six.integer_types):
            expected_shape = (self.size,)
        else:
            expected_shape = self.size
        if isinstance(self.a, numpy.ndarray):
            expected_dtype = 'float'
        else:
            expected_dtype = 'int64'
        self.assertEqual(v.dtype, expected_dtype)
        self.assertEqual(v.shape, expected_shape)

    @condition.repeat(3, 10)
    def test_bound(self):
        vals = self.generate_many(
            a=self.a, size=self.size, p=self.p, _count=20)
        vals = [val.get() for val in vals]
        size_ = self.size if isinstance(self.size, tuple) else (self.size,)
        for val in vals:
            self.assertEqual(val.shape, size_)
        self.assertEqual(min(val.min() for val in vals), 0)
        self.assertEqual(max(val.max() for val in vals), 2)


@testing.parameterize(
    {'a': [0, 1, 2], 'size': 2, 'p': [0.3, 0.3, 0.4]},
)
@testing.fix_random()
@testing.gpu
class TestChoice2(RandomGeneratorTestCase):

    target_method = 'choice'

    def test_dtype_shape(self):
        v = self.generate(a=self.a, size=self.size, p=self.p)
        if isinstance(self.size, six.integer_types):
            expected_shape = (self.size,)
        else:
            expected_shape = self.size
        if isinstance(self.a, numpy.ndarray):
            expected_dtype = 'float'
        else:
            expected_dtype = 'int'
        self.assertEqual(v.dtype, expected_dtype)
        self.assertEqual(v.shape, expected_shape)

    @condition.repeat(3, 10)
    def test_bound(self):
        vals = self.generate_many(
            a=self.a, size=self.size, p=self.p, _count=20)
        vals = [val.get() for val in vals]
        size_ = self.size if isinstance(self.size, tuple) else (self.size,)
        for val in vals:
            self.assertEqual(val.shape, size_)
        self.assertEqual(min(val.min() for val in vals), 0)
        self.assertEqual(max(val.max() for val in vals), 2)


@testing.fix_random()
@testing.gpu
class TestChoiceChi(RandomGeneratorTestCase):

    target_method = 'choice'

    @condition.repeat(3, 10)
    def test_goodness_of_fit(self):
        trial = 100
        vals = self.generate_many(3, 1, True, [0.3, 0.3, 0.4], _count=trial)
        vals = [val.get() for val in vals]
        counts = numpy.histogram(vals, bins=numpy.arange(4))[0]
        expected = numpy.array([30, 30, 40])
        self.assertTrue(hypothesis.chi_square_test(counts, expected))

    @condition.repeat(3, 10)
    def test_goodness_of_fit_2(self):
        vals = self.generate(3, (5, 20), True, [0.3, 0.3, 0.4]).get()
        counts = numpy.histogram(vals, bins=numpy.arange(4))[0]
        expected = numpy.array([30, 30, 40])
        self.assertTrue(hypothesis.chi_square_test(counts, expected))


@testing.fix_random()
@testing.gpu
class TestChoiceMultinomial(unittest.TestCase):

    @condition.repeat(3, 10)
    @testing.for_float_dtypes()
    @testing.numpy_cupy_allclose(atol=0.02)
    def test_choice_multinomial(self, xp, dtype):
        p = xp.array([0.5, 0.25, 0.125, 0.125], dtype)
        trial = 10000
        x = xp.random.choice(len(p), trial, p=p)
        y = xp.bincount(x).astype('f') / trial
        return y


@testing.parameterize(
    {'a': 3.1, 'size': 1, 'p': [0.1, 0.1, 0.8]},
    {'a': None, 'size': 1, 'p': [0.1, 0.1, 0.8]},
    {'a': -3, 'size': 1, 'p': [0.1, 0.1, 0.8]},
    {'a': [[0, 1], [2]], 'size': 1, 'p': [0.1, 0.1, 0.8]},
    {'a': [], 'size': 1, 'p': [0.1, 0.1, 0.8]},
    {'a': 3, 'size': 1, 'p': [[0.1, 0.1], [0.8]]},
    {'a': 2, 'size': 1, 'p': [0.1, 0.1, 0.8]},
    {'a': 3, 'size': 1, 'p': [-0.1, 0.3, 0.8]},
    {'a': 3, 'size': 1, 'p': [0.1, 0.1, 0.7]},
)
@testing.fix_random()
@testing.gpu
class TestChoiceFailure(unittest.TestCase):

    def setUp(self):
        self.rs = generator.RandomState(seed=testing.generate_seed())

    def test_choice_invalid_value(self):
        with self.assertRaises(ValueError):
            self.rs.choice(a=self.a, size=self.size, p=self.p)


@testing.parameterize(
    {'a': 5, 'size': 2},
    {'a': 5, 'size': (2, 2)},
    {'a': 5, 'size': ()},
    {'a': numpy.array([0.0, 2.0, 4.0]), 'size': 2},
)
@testing.fix_random()
@testing.gpu
class TestChoiceReplaceFalse(RandomGeneratorTestCase):

    target_method = 'choice'

    def test_dtype_shape(self):
        v = self.generate(a=self.a, size=self.size, replace=False)
        if isinstance(self.size, six.integer_types):
            expected_shape = (self.size,)
        else:
            expected_shape = self.size
        if isinstance(self.a, numpy.ndarray):
            expected_dtype = 'float'
        else:
            expected_dtype = 'int'
        self.assertEqual(v.dtype, expected_dtype)
        self.assertEqual(v.shape, expected_shape)

    @condition.repeat(3, 10)
    def test_bound(self):
        val = self.generate(a=self.a, size=self.size, replace=False).get()
        size = self.size if isinstance(self.size, tuple) else (self.size,)
        self.assertEqual(val.shape, size)
        self.assertTrue((0 <= val).all())
        self.assertTrue((val < 5).all())
        val = numpy.asarray(val)
        self.assertEqual(numpy.unique(val).size, val.size)


@testing.gpu
@testing.fix_random()
class TestGumbel(RandomGeneratorTestCase):
    # TODO(niboshi):
    #   Test soundness of distribution.
    #   Currently only reprocibility is checked.

    target_method = 'gumbel'

    def test_gumbel_1(self):
        self.generate()

    def test_gumbel_2(self):
        self.generate(0.0, 1.0, size=(3, 2))


@testing.gpu
@testing.fix_random()
class TestRandint(RandomGeneratorTestCase):
    # TODO(niboshi):
    #   Test soundness of distribution.
    #   Currently only reprocibility is checked.

    target_method = 'randint'

    def test_randint_1(self):
        self.generate(3)

    def test_randint_2(self):
        self.generate(3, 4, size=(3, 2))


@testing.gpu
@testing.fix_random()
class TestUniform(RandomGeneratorTestCase):
    # TODO(niboshi):
    #   Test soundness of distribution.
    #   Currently only reprocibility is checked.

    target_method = 'uniform'

    def test_uniform_1(self):
        self.generate()

    def test_uniform_2(self):
        self.generate(-4.2, 2.4, size=(3, 2))


@testing.parameterize(
    {'mu': 0.0, 'kappa': 1.0},
    {'mu': 3.0, 'kappa': 3.0},
    {'mu': 3.0, 'kappa': 1.0},
)
@testing.gpu
@testing.fix_random()
class TestVonmises(RandomGeneratorTestCase):

    target_method = 'vonmises'

    def test_vonmises(self):
        self.generate(mu=self.mu, kappa=self.kappa, size=(3, 2))


@testing.parameterize(
    {'mean': 1.0, 'scale': 3.0},
    {'mean': 3.0, 'scale': 3.0},
    {'mean': 3.0, 'scale': 1.0},
)
@testing.gpu
@testing.fix_random()
class TestWald(RandomGeneratorTestCase):

    target_method = 'wald'

    def test_wald(self):
        self.generate(mean=self.mean, scale=self.scale, size=(3, 2))


@testing.parameterize(
    {'a': 0.5},
    {'a': 1.0},
    {'a': 3.0},
    {'a': numpy.inf},
)
@testing.gpu
@testing.fix_random()
class TestWeibull(RandomGeneratorTestCase):

    target_method = 'weibull'

    def test_weibull(self):
        self.generate(a=self.a, size=(3, 2))


@testing.parameterize(
    {'a': 2.0},
)
@testing.gpu
@testing.fix_random()
class TestZipf(RandomGeneratorTestCase):

    target_method = 'zipf'

    def test_zipf(self):
        self.generate(a=self.a, size=(3, 2))


@testing.parameterize(
    {'a': 3, 'size': 5},
    {'a': [1, 2, 3], 'size': 5},
)
@testing.fix_random()
@testing.gpu
class TestChoiceReplaceFalseFailure(unittest.TestCase):

    @testing.numpy_cupy_raises(accept_error=ValueError)
    def test_choice_invalid_value(self, xp):
        rs = xp.random.RandomState(seed=testing.generate_seed())
        rs.choice(a=self.a, size=self.size, replace=False)


class TestResetStates(unittest.TestCase):

    def test_reset_states(self):
        generator._random_states = 'dummy'
        generator.reset_states()
        self.assertEqual({}, generator._random_states)


@testing.gpu
class TestGetRandomState(unittest.TestCase):

    def setUp(self):
        self.device_id = cuda.Device().id
        self.rs_tmp = generator._random_states

    def tearDown(self, *args):
        generator._random_states = self.rs_tmp

    def test_get_random_state_initialize(self):
        generator._random_states = {}
        rs = generator.get_random_state()
        self.assertEqual(generator._random_states[self.device_id], rs)

    def test_get_random_state_memoized(self):
        generator._random_states = {self.device_id: 'expected',
                                    self.device_id + 1: 'dummy'}
        rs = generator.get_random_state()
        self.assertEqual('expected', generator._random_states[self.device_id])
        self.assertEqual('dummy', generator._random_states[self.device_id + 1])
        self.assertEqual('expected', rs)


@testing.gpu
class TestSetRandomState(unittest.TestCase):

    def setUp(self):
        self.rs_tmp = generator._random_states

    def tearDown(self, *args):
        generator._random_states = self.rs_tmp

    def test_set_random_state(self):
        rs = generator.RandomState()
        generator.set_random_state(rs)
        assert generator.get_random_state() is rs

    def test_set_random_state_call_multiple_times(self):
        generator.set_random_state(generator.RandomState())
        rs = generator.RandomState()
        generator.set_random_state(rs)
        assert generator.get_random_state() is rs


@testing.gpu
@testing.fix_random()
class TestStandardExponential(RandomGeneratorTestCase):

    target_method = 'standard_exponential'

    def test_standard_exponential(self):
        self.generate(size=(3, 2))

    def test_standard_exponential_isfinite(self):
        for _ in range(10):
            x = self.generate(size=10**7)
            self.assertTrue(cupy.isfinite(x).all())


@testing.parameterize(
    {'left': -1.0, 'mode': 0.0, 'right': 2.0},
)
@testing.gpu
@testing.fix_random()
class TestTriangular(RandomGeneratorTestCase):

    target_method = 'triangular'

    def test_triangular(self):
        self.generate(
            left=self.left, mode=self.mode, right=self.right, size=(3, 2))


@testing.gpu
class TestRandomStateThreadSafe(unittest.TestCase):

    def setUp(self):
        cupy.random.reset_states()

    def test_get_random_state_thread_safe(self):
        seed = 10
        threads = [
            threading.Thread(target=lambda: cupy.random.seed(seed)),
            threading.Thread(target=lambda: cupy.random.get_random_state()),
            threading.Thread(target=lambda: cupy.random.get_random_state()),
            threading.Thread(target=lambda: cupy.random.get_random_state()),
            threading.Thread(target=lambda: cupy.random.get_random_state()),
            threading.Thread(target=lambda: cupy.random.get_random_state()),
            threading.Thread(target=lambda: cupy.random.get_random_state()),
        ]

        for t in threads:
            t.start()
        for t in threads:
            t.join()

        actual = cupy.random.uniform()
        cupy.random.seed(seed)
        expected = cupy.random.uniform()
        self.assertEqual(actual, expected)

    def test_set_random_state_thread_safe(self):
        rs = cupy.random.RandomState()
        threads = [
            threading.Thread(target=lambda: cupy.random.set_random_state(rs)),
            threading.Thread(target=lambda: cupy.random.set_random_state(rs)),
        ]

        for t in threads:
            t.start()
        for t in threads:
            t.join()

        assert cupy.random.get_random_state() is rs


@testing.gpu
class TestGetRandomState2(unittest.TestCase):

    def setUp(self):
        self.rs_dict = generator._random_states
        generator._random_states = {}
        self.cupy_seed = os.getenv('CUPY_SEED')
        self.chainer_seed = os.getenv('CHAINER_SEED')

    def tearDown(self, *args):
        generator._random_states = self.rs_dict
        if self.cupy_seed is None:
            os.environ.pop('CUPY_SEED', None)
        else:
            os.environ['CUPY_SEED'] = self.cupy_seed
        if self.chainer_seed is None:
            os.environ.pop('CHAINER_SEED', None)
        else:
            os.environ['CHAINER_SEED'] = self.chainer_seed

    def test_get_random_state_no_cupy_no_chainer_seed(self):
        os.environ.pop('CUPY_SEED', None)
        os.environ.pop('CHAINER_SEED', None)
        rvs0 = self._get_rvs_reset()
        rvs1 = self._get_rvs_reset()

        self._check_different(rvs0, rvs1)

    def test_get_random_state_no_cupy_with_chainer_seed(self):
        rvs0 = self._get_rvs(generator.RandomState(5))

        os.environ.pop('CUPY_SEED', None)
        os.environ['CHAINER_SEED'] = '5'
        rvs1 = self._get_rvs_reset()

        self._check_same(rvs0, rvs1)

    def test_get_random_state_with_cupy_no_chainer_seed(self):
        rvs0 = self._get_rvs(generator.RandomState(6))

        os.environ['CUPY_SEED'] = '6'
        os.environ.pop('CHAINER_SEED', None)
        rvs1 = self._get_rvs_reset()

        self._check_same(rvs0, rvs1)

    def test_get_random_state_with_cupy_with_chainer_seed(self):
        rvs0 = self._get_rvs(generator.RandomState(7))

        os.environ['CUPY_SEED'] = '7'
        os.environ['CHAINER_SEED'] = '8'
        rvs1 = self._get_rvs_reset()

        self._check_same(rvs0, rvs1)

    def _get_rvs(self, rs):
        rvu = rs.rand(4)
        rvn = rs.randn(4)
        return rvu, rvn

    def _get_rvs_reset(self):
        generator.reset_states()
        return self._get_rvs(generator.get_random_state())

    def _check_same(self, rvs0, rvs1):
        for rv0, rv1 in zip(rvs0, rvs1):
            testing.assert_array_equal(rv0, rv1)

    def _check_different(self, rvs0, rvs1):
        for rv0, rv1 in zip(rvs0, rvs1):
            for r0, r1 in zip(rv0, rv1):
                self.assertNotEqual(r0, r1)


class TestCheckAndGetDtype(unittest.TestCase):

    @testing.for_float_dtypes(no_float16=True)
    def test_float32_64_type(self, dtype):
        self.assertEqual(generator._check_and_get_dtype(dtype),
                         numpy.dtype(dtype))

    def test_float16(self):
        with self.assertRaises(TypeError):
            generator._check_and_get_dtype(numpy.float16)

    @testing.for_int_dtypes()
    def test_int_type(self, dtype):
        with self.assertRaises(TypeError):
            generator._check_and_get_dtype(dtype)<|MERGE_RESOLUTION|>--- conflicted
+++ resolved
@@ -498,7 +498,6 @@
 
 
 @testing.parameterize(
-<<<<<<< HEAD
     {'a': 0.5},
 )
 @testing.gpu
@@ -509,7 +508,9 @@
 
     def test_power(self):
         self.generate(a=self.a, size=(3, 2))
-=======
+
+
+@testing.parameterize(
     {'scale': 1.0},
     {'scale': 3.0},
 )
@@ -521,7 +522,6 @@
 
     def test_rayleigh(self):
         self.generate(scale=self.scale, size=(3, 2))
->>>>>>> 098e062c
 
 
 @testing.gpu

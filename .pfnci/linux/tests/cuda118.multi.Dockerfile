# AUTO GENERATED: DO NOT EDIT!
ARG BASE_IMAGE="nvidia/cuda:11.8.0-devel-ubuntu20.04"
FROM ${BASE_IMAGE}

RUN export DEBIAN_FRONTEND=noninteractive && \
    apt-get -qqy update && \
    apt-get -qqy install \
       make build-essential libssl-dev zlib1g-dev \
       libbz2-dev libreadline-dev libsqlite3-dev wget \
       curl llvm libncursesw5-dev xz-utils tk-dev \
       libxml2-dev libxmlsec1-dev libffi-dev \
       liblzma-dev \
       libopenmpi-dev \
       && \
    apt-get -qqy install ccache git curl && \
    apt-get -qqy --allow-change-held-packages \
            --allow-downgrades install 'libnccl2=2.16.*+cuda11.8' 'libnccl-dev=2.16.*+cuda11.8' 'libcutensor2=2.0.*' 'libcutensor-dev=2.0.*' 'libcudnn8=8.8.*+cuda11.8' 'libcudnn8-dev=8.8.*+cuda11.8'

ENV PATH "/usr/lib/ccache:${PATH}"

COPY setup/update-alternatives-cutensor.sh /
RUN /update-alternatives-cutensor.sh

RUN git clone https://github.com/pyenv/pyenv.git /opt/pyenv
ENV PYENV_ROOT "/opt/pyenv"
ENV PATH "${PYENV_ROOT}/shims:${PYENV_ROOT}/bin:${PATH}"
<<<<<<< HEAD
RUN pyenv install 3.10.0 && \
    pyenv global 3.10.0 && \
    pip install -U setuptools pip wheel
=======
RUN pyenv install 3.10.15 && \
    pyenv global 3.10.15 && \
    pip install -U setuptools==73.0.1 pip wheel
>>>>>>> 09e4cea8

RUN pip install -U 'numpy==1.26.*' 'scipy==1.12.*' 'optuna==3.*' 'mpi4py==3.*' 'cython==0.29.*'
RUN pip uninstall -y cuda-python && \
    pip check<|MERGE_RESOLUTION|>--- conflicted
+++ resolved
@@ -24,15 +24,9 @@
 RUN git clone https://github.com/pyenv/pyenv.git /opt/pyenv
 ENV PYENV_ROOT "/opt/pyenv"
 ENV PATH "${PYENV_ROOT}/shims:${PYENV_ROOT}/bin:${PATH}"
-<<<<<<< HEAD
-RUN pyenv install 3.10.0 && \
-    pyenv global 3.10.0 && \
-    pip install -U setuptools pip wheel
-=======
 RUN pyenv install 3.10.15 && \
     pyenv global 3.10.15 && \
-    pip install -U setuptools==73.0.1 pip wheel
->>>>>>> 09e4cea8
+    pip install -U setuptools pip wheel
 
 RUN pip install -U 'numpy==1.26.*' 'scipy==1.12.*' 'optuna==3.*' 'mpi4py==3.*' 'cython==0.29.*'
 RUN pip uninstall -y cuda-python && \
